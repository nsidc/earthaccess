# Changelog

## [Unreleased]

### Changed

<<<<<<< HEAD
- Perform YAML formatting with `yamlfmt` instead of
  `prettier` ([#555](https://github.com/nsidc/earthaccess/issues/555))
  ([**@chuckwondo**](https://github.com/chuckwondo),[**@mfisher87**](https://github.com/mfisher87))
- Replace `print` calls with `logging` calls where appropriate and add T20 Ruff rule
  ([#511](https://github.com/nsidc/earthaccess/issues/511))
  ([**@botanical**](https://github.com/botanical),[**@chuckwondo**](https://github.com/chuckwondo),
   [**@mfisher87**](https://github.com/mfisher87))
- Correct and enhance static type hints for functions and methods that make CMR queries
  or handle CMR query results ([#508](https://github.com/nsidc/earthaccess/issues/508))
  ([**@mfisher87**](https://github.com/mfisher87),[**@jhkennedy**](https://github.com/jhkennedy),
   [**@chuckwondo**](https://github.com/chuckwondo),[**@betolink**](https://github.com/betolink))
- Create destination path prior to direct S3 downloads, if it doesn't already
     exist ([#562](https://github.com/nsidc/earthaccess/issues/562))
  ([**@itcarroll**](https://github.com/itcarroll),[**@mfisher87**](https://github.com/mfisher87),
   [**@chuckwondo**](https://github.com/chuckwondo))

### Added

- Use [Search After](https://cmr.earthdata.nasa.gov/search/site/docs/search/api.html#search-after)
  for collection and granule searches to support deep-paging through large result sets
  ([#483](https://github.com/nsidc/earthaccess/issues/483))
  ([**@doug-newman-nasa**](https://github.com/doug-newman-nasa),[**@chuckwondo**](https://github.com/chuckwondo),
   [**@mfisher87**](https://github.com/mfisher87),[**@betolink**](https://github.com/betolink))
- Enable queries to Earthdata User Acceptance Testing (UAT) system for authenticated accounts
  ([#421](https://github.com/nsidc/earthaccess/issues/421))
  ([**@danielfromearth**](https://github.com/danielfromearth),[**@mfisher87**](https://github.com/mfisher87),
   [**@jhkennedy**](https://github.com/jhkennedy),[**@chuckwondo**](https://github.com/chuckwondo),
   [**@betolink**](https://github.com/betolink))

### Removed

- **Breaking:** Remove the
    `get_user_profile` method and the `email_address` and `profile` attributes
    from the `Auth` class.  Calling the EDL API to get user profile information
    is not intended for library access and is not necessary for this library's
    intended use cases. ([#421](https://github.com/nsidc/earthaccess/issues/421))
    ([**@danielfromearth**](https://github.com/danielfromearth),[**@mfisher87**](https://github.com/mfisher87),
     [**@jhkennedy**](https://github.com/jhkennedy),[**@chuckwondo**](https://github.com/chuckwondo),
     [**@betolink**](https://github.com/betolink))

## [0.9.0] - 2024-02-28

### Added

- Improve search by adding instrument and project to collection queries
  ([#427](https://github.com/nsidc/earthaccess/issues/427))
  ([**@betolink**](https://github.com/betolink),[**@mfisher87**](https://github.com/mfisher87),
   [**@jhkennedy**](https://github.com/jhkennedy))
- Add user-agent in the request to track usage ([#436](https://github.com/nsidc/earthaccess/issues/436))
  ([**@asteiker**](https://github.com/asteiker),[**@@mikedorfman**](https://github.com/@mikedorfman),
   [**@betolink**](https://github.com/betolink))

### Fixed

- Implement more trusted domains in the SessionWithRedirection ([#439](https://github.com/nsidc/earthaccess/issues/439))([**@cmspeed**](https://github.com/cmspeed), [**@mfisher87**](https://github.com/mfisher87), [**@betolink**](https://github.com/betolink), [**@jhkennedy**](https://github.com/jhkennedy))
- Use an authenticated session for hits() instead of calling parent's class super() ([#438](https://github.com/nsidc/earthaccess/issues/438))([**@betolink**](https://github.com/betolink), [**@mfisher87**](https://github.com/mfisher87), [**@jhkennedy**](https://github.com/jhkennedy))

## [0.8.2] - 2023-12-06

### Changed

- Update poetry lockfile ([#403](https://github.com/nsidc/earthaccess/pull/403))([**@jrbourbeau**](https://github.com/jrbourbeau))
- Use YAML formatting (prettier) ([#398](https://github.com/nsidc/earthaccess/pull/398))([**@jrbourbeau**](https://github.com/jrbourbeau))

### Added

- Add CI tests with minimum supported versions ([#402](https://github.com/nsidc/earthaccess/pull/402))([**@jrbourbeau**](https://github.com/jrbourbeau), [**@mfisher87**](https://github.com/mfisher87), [**@jhkennedy**](https://github.com/jhkennedy))
- Add `python-dateutil` as a direct dependency ([#397](https://github.com/nsidc/earthaccess/pull/397))([**@jrbourbeau**](https://github.com/jrbourbeau))

### Removed

- Remove binder PR comments ([#400](https://github.com/nsidc/earthaccess/pull/400))([**@jrbourbeau**](https://github.com/jrbourbeau))

### Fixed

- Enable AWS check with IMDSv2 ([#391](https://github.com/nsidc/earthaccess/pull/391))([**@jrbourbeau**](https://github.com/jrbourbeau), [**@mfisher87**](https://github.com/mfisher87), [**@itcarroll**](https://github.com/itcarroll))
- Add region to running in AWS check ([#395](https://github.com/nsidc/earthaccess/pull/395))([**@jrbourbeau**](https://github.com/jrbourbeau), [**@betolink**](https://github.com/betolink))
- Handle opening multi-file granules ([#394](https://github.com/nsidc/earthaccess/pull/394))([**@jrbourbeau**](https://github.com/jrbourbeau), [**@betolink**](https://github.com/betolink))

## [0.8.1] - 2023-12-01

### Changed

- Handle S3 credential expiration more gracefully ([#354](https://github.com/nsidc/earthaccess/pull/354))([**@jrbourbeau**](https://github.com/jrbourbeau), [**@mfisher87**](https://github.com/mfisher87))
- Use dependabot to update GitHub Actions ([#373](https://github.com/nsidc/earthaccess/pull/373))([**@jhkennedy**](https://github.com/jhkennedy))
- Consolidate dependabot updates ([#380](https://github.com/nsidc/earthaccess/pull/380))([**@mfisher87**](https://github.com/mfisher87))
- Switch to `ruff` for formatting ([#372](https://github.com/nsidc/earthaccess/pull/372))([**@jrbourbeau**](https://github.com/jrbourbeau), [**@mfisher87**](https://github.com/mfisher87))

### Added

- Add `kerchunk` metadata consolidation utility ([#278](https://github.com/nsidc/earthaccess/pull/278))
  ([**@jrbourbeau**](https://github.com/jrbourbeau), [**@mfisher87**](https://github.com/mfisher87),
    [**@betolink**](https://github.com/betolink), [**@martindurant**](https://github.com/martindurant),
    [**lsterzinger**](https://github.com/lsterzinger), [**mrocklin**](https://github.com/mrocklin))

## [0.8.0] - 2023-11-29

### Changed

- earthaccess will `raise` errors instead of `print`ing them in more cases ([#351](https://github.com/nsidc/earthaccess/pull/351))([**@jrbourbeau**](https://github.com/jrbourbeau))
- `daac` and `provider` parameters are now normalized to uppercase, since lowercase
      characters are never valid ([#355](https://github.com/nsidc/earthaccess/pull/355))([**@jrbourbeau**](https://github.com/jrbourbeau), [**@mfisher87**](https://github.com/mfisher87))

### Fixed

- Fix zero granules being reported for restricted datasets ([#358](https://github.com/nsidc/earthaccess/pull/358))([**@danielfromearth**](https://github.com/danielfromearth))

## [0.7.1] - 2023-11-08

### Fixed

- Treat granules without `RelatedUrls` as not cloud-hosted ([#339](https://github.com/nsidc/earthaccess/pull/339))([**@mfisher87**](https://github.com/mfisher87))

## [0.7.0] - 2023-10-31

### Changed

- `earthaccess.download` now accepts a single granule as input in addition to a list of granules ([#317](https://github.com/nsidc/earthaccess/pull/317))([**@jrbourbeau**](https://github.com/jrbourbeau))
- `earthaccess.download` now returns fully qualified local file paths ([#317](https://github.com/nsidc/earthaccess/pull/317))([**@jrbourbeau**](https://github.com/jrbourbeau))

### Added

- Earthaccess will now automatically search for Earthdata authentication. ``earthaccess.login()``
      still works as before, but is no longer required if you have a ``~/.netrc`` file for have set
      ``EARTHDATA_USERNAME`` and ``EARTHDATA_PASSWORD`` environment variables ([#300](https://github.com/nsidc/earthaccess/pull/300))([**@jrbourbeau**](https://github.com/jrbourbeau), [**@mfisher87**](https://github.com/mfisher87), [**@mfisher87**](https://github.com/mfisher87))
- Add `earthaccess.auth_environ()` utility for getting Earthdata authentication environment variables ([#316](https://github.com/nsidc/earthaccess/pull/316))([**@jrbourbeau**](https://github.com/jrbourbeau), [**@mfisher87**](https://github.com/mfisher87))

### Fixed

- Fix spelling mistake in `access` variable assignment (`direc` -> `direct`)
      in `earthaccess.store._get_granules` ([#308](https://github.com/nsidc/earthaccess/pull/308))([**@trey-stafford**](https://github.com/trey-stafford))
- Pass `threads` arg to `_open_urls_https` in
      `earthaccess.store._open_urls`, replacing the hard-coded value of 8 ([#308](https://github.com/nsidc/earthaccess/pull/308))([**@trey-stafford**](https://github.com/trey-stafford))
- Return S3 data links by default when in region ([#318](https://github.com/nsidc/earthaccess/pull/318))([**@jrbourbeau**](https://github.com/jrbourbeau), [**@mfisher87**](https://github.com/mfisher87), [**@jhkennedy**](https://github.com/jhkennedy))

## [0.6.0] - 2023-09-20

### Added

- `earthaccess.get_s3fs_session()` can use the results to find the right set of S3 credentials ([#296](https://github.com/nsidc/earthaccess/pull/296))([**@betolink**](https://github.com/betolink))

### Fixed

- `earthaccess.search_datasets()` and `earthaccess.search_data()` can find restricted datasets ([#296](https://github.com/nsidc/earthaccess/pull/296))([**@betolink**](https://github.com/betolink))
- Fix distributed serialization for EarthAccessFile ([#301](https://github.com/nsidc/earthaccess/pull/301))([**@jrbourbeau**](https://github.com/jrbourbeau)) and ([#276](https://github.com/nsidc/earthaccess/pull/276))([**@jrbourbeau**](https://github.com/jrbourbeau), [**@betolink**](https://github.com/betolink))

## [0.5.3] - 2023-08-01

### Changed

- For CI, integration tests are now only run when we push to main (after a merge) ([#267](https://github.com/nsidc/earthaccess/pull/267))([**@betolink**](https://github.com/betolink))
- For CI, unit tests are run for any branch and opened PR ([#267](https://github.com/nsidc/earthaccess/pull/267))([**@betolink**](https://github.com/betolink))

### Fixed

- Granule's size() returned zero ([#267](https://github.com/nsidc/earthaccess/pull/267))([**@betolink**](https://github.com/betolink))
- Add exception handling for fsspec sessions, thanks to @jrbourbeau ([#249](https://github.com/nsidc/earthaccess/pull/249))([**@jrbourbeau**](https://github.com/jrbourbeau))

## [0.5.2] - 2023-04-21

### Removed

- Remove Benedict (core dependency) as the default dict for JSON coming from CMR ([#229](https://github.com/nsidc/earthaccess/pull/229), [#230](https://github.com/nsidc/earthaccess/issues/230))([**@psarka**](https://github.com/psarka))

### Fixed

- S3 credential endpoints are tried with tokens and basic auth until all the DAACs accept the same auth ([#234](https://github.com/nsidc/earthaccess/pull/234))([**@betolink**](https://github.com/betolink))

## [0.5.1] - 2023-03-20

### Changed

- For CI, documentation for readthedocs fixed by including poetry as the default tool ([#214](https://github.com/nsidc/earthaccess/pull/214))([**@betolink**](https://github.com/betolink))
- For CI, injected new secrets to test Auth using the icepyx convention (EARTHDATA_USERNAME) ([#214](https://github.com/nsidc/earthaccess/pull/214))([**@JessicaS11**](https://github.com/JessicaS11), [**@betolink**](https://github.com/betolink))

### Added

- Add ability to get the user's profile with auth.user_profile which includes the user email ([#214](https://github.com/nsidc/earthaccess/pull/214))([**@betolink**](https://github.com/betolink))
- Add LAAD as a supported DAAC ([#214](https://github.com/nsidc/earthaccess/pull/214))([**@betolink**](https://github.com/betolink))

### Removed

- Remove magic from dependencies (not available in windows and not used but just in tests) ([#214](https://github.com/nsidc/earthaccess/pull/214))([**@betolink**](https://github.com/betolink))

### Fixed

- `get_s3_credentials()` only worked when a netrc file was present, bug reported by @scottyhq and @JessicaS11 ([#214](https://github.com/nsidc/earthaccess/pull/214))([**@betolink**](https://github.com/betolink), [**@JessicaS11**](https://github.com/JessicaS11), [**@scottyhq**](https://github.com/scottyhq))
- Include tests for all DAAC S3 endpoints ([#214](https://github.com/nsidc/earthaccess/pull/214))([**@betolink**](https://github.com/betolink))
- Update notebooks to use the new top level API ([#214](https://github.com/nsidc/earthaccess/pull/214))([**@betolink**](https://github.com/betolink))

## [0.5.0] - 2023-02-23

### Changed

- For CI, documentation is now only built for the main, dev and documentation branches ([#202](https://github.com/nsidc/earthaccess/pull/202))([**@betolink**](https://github.com/betolink))
- For CI, notebooks are executed every time the documentation gets published! ([#202](https://github.com/nsidc/earthaccess/pull/202))([**@betolink**](https://github.com/betolink), [**@asteiker**](https://github.com/asteiker))

### Added

- Add ability to use the top level API to get S3 credentials, authenticated fsspec and requests sessions! ([#202](https://github.com/nsidc/earthaccess/pull/202))([**@betolink**](https://github.com/betolink))
- Make available ASF direct access for Sentinel1 products ([#202](https://github.com/nsidc/earthaccess/pull/202))([**@betolink**](https://github.com/betolink))

### Fixed

- Fix a bug where the Auth class is invoked without the proper parameters ([#202](https://github.com/nsidc/earthaccess/pull/202))([**@JessicaS11**](https://github.com/JessicaS11))
- Raise and exception if a user specifies the netrc strategy and there is no netrc ([#202](https://github.com/nsidc/earthaccess/pull/202))([**@betolink**](https://github.com/betolink))
- S3 URLs broke the Store class when opened outside AWS ([#202](https://github.com/nsidc/earthaccess/pull/202))([**@betolink**](https://github.com/betolink))
- Opening files using URLs was not working properly on AWS, thanks to @amfriesz for reporting it! ([#202](https://github.com/nsidc/earthaccess/pull/202))([**@betolink**](https://github.com/betolink), ([**@amfriesz**](https://github.com/amfriesz)))

## [0.4.7] - 2022-12-11

### Fixed

- Fix open() for direct access ([#186](https://github.com/nsidc/earthaccess/pull/186))([**@betolink**](https://github.com/betolink))
- Move python-magic to the dev section because it is a test dependency ([#186](https://github.com/nsidc/earthaccess/pull/186))([**@betolink**](https://github.com/betolink))
- Make minor edits in the README ([#186](https://github.com/nsidc/earthaccess/pull/186))([**@betolink**](https://github.com/betolink))

## [0.4.6] - 2022-12-08

### Changed

- For CI, only run the publish workflow after a release on GitHub ([#183](https://github.com/nsidc/earthaccess/pull/183))([**@betolink**](https://github.com/betolink))

### Added

- Add feature to search collections by DOI ([#183](https://github.com/nsidc/earthaccess/pull/183))([**@betolink**](https://github.com/betolink))
- Add new API documentation and simplify notation to access data ([#183](https://github.com/nsidc/earthaccess/pull/183)) ([**@jroebuck932**](https://github.com/jroebuck932))

## [0.4.1] - 2022-11-02

### Changed

- For CI, install Poetry using the new script ([#131](https://github.com/nsidc/earthaccess/pull/131)) ([**@betolink**](https://github.com/betolink))
- For CI, change dependabot alerts to monthly ([#131](https://github.com/nsidc/earthaccess/pull/131)) ([**@betolink**](https://github.com/betolink))
- Improve documentation by reimplementing python_cmr methods for docstring compatibility ([#131](https://github.com/nsidc/earthaccess/pull/131)) ([**@betolink**](https://github.com/betolink))
- Use `CMR-Search-After` see #145 ([#131](https://github.com/nsidc/earthaccess/pull/131)) ([**@betolink**](https://github.com/betolink))

### Added

- Add GES_DISC S3 endpoint ([#131](https://github.com/nsidc/earthaccess/pull/131)) ([**@betolink**](https://github.com/betolink))
- Improve documentation by adding types to method signatures ([#131](https://github.com/nsidc/earthaccess/pull/131)) ([**@betolink**](https://github.com/betolink))

## [0.4.0] - 2022-08-17

### Added

- Add store, auth to docs and update mkdocs config ([#119](https://github.com/nsidc/earthaccess/pull/119))([**@betolink**](https://github.com/betolink))
- For `auth`, add the ability to persist credentials into a `.netrc` file ([#119](https://github.com/nsidc/earthaccess/pull/119))([**@betolink**](https://github.com/betolink))
- For `store`, use fsspec s3fs for in cloud access and https sessions for out of region access ([#43](https://github.com/nsidc/earthaccess/issues/43))([**@betolink**](https://github.com/betolink))
- For `store`, can open files with fsspec in and out of region (stream into xarray) ([#41](https://github.com/nsidc/earthaccess/issues/41))([**@betolink**](https://github.com/betolink))

## [0.3.0] - 2022-04-28

### Changed

- Update python-cmr to NASA fork ([#75](https://github.com/nsidc/earthaccess/pull/75))([**@jhkennedy**](https://github.com/jhkennedy))
- Drop unused `pydantic` dependency ([`5761548`](https://github.com/nsidc/earthaccess/pull/75/commits/5761548fcd8ba8733ce4f5ff9b8ce7967c3a8398))([**@jhkennedy**](https://github.com/jhkennedy))
- Auth can refresh CMR tokens ([#82](https://github.com/nsidc/earthaccess/pull/82))([**@betolink**](https://github.com/betolink))
- Verify git tag and poetry version are the same before publishing to PyPI

### Added

- Add documentation for readthedocs and GitHub ([#82](https://github.com/nsidc/earthaccess/pull/82))([**@betolink**](https://github.com/betolink))

### Removed

- **Breaking**: Drop python 3.7 support ([#82](https://github.com/nsidc/earthaccess/pull/82))([**@betolink**](https://github.com/betolink))

### Fixed

- Fix bug with CMR tokens
- Add missing `python-datutil` dependency ([`747e992`](https://github.com/nsidc/earthaccess/pull/75/commits/747e9926a5ab83d75bbf7f17d4c52f24b563147b))([**@jhkennedy**](https://github.com/jhkennedy))

## [0.2.2] - 2022-03-23

### Fixed

- Fix store to download multi-file granules ([#73](https://github.com/nsidc/earthaccess/pull/73))([**@betolink**](https://github.com/betolink))
- Fix granule formatting ([#73](https://github.com/nsidc/earthaccess/pull/73))([**@betolink**](https://github.com/betolink))

## [0.2.1] - 2022-03-19

### Changed

- Rename Accessor to Store ([`4bd618d`](https://github.com/nsidc/earthaccess/pull/66/commits/4bd618d4d48c3cd256a077fb8329f40df2d5b7ff))([**@betolink**](https://github.com/betolink))
- Relax dependency requirements ([`c9a5ed6`](https://github.com/nsidc/earthaccess/pull/66/commits/c9a5ed6b917435e7c4ece58485939065fa71cc8f))([**@betolink**](https://github.com/betolink))
- Store can download plain links if they are on prem ([`92d2919`](https://github.com/nsidc/earthaccess/commit/92d291962e5b72b458c2971eae8a6b813d4bae39))([**@betolink**](https://github.com/betolink))

## [0.1.0-beta.1] - 2021-09-21

_Conception!_

### Added

- Add basic classes to interact with NASA CMR, EDL and cloud access.
- Basic object formatting.
=======
* Use `yamlfmt` instead of `prettier` for YAML formatting
  ([#555](https://github.com/nsidc/earthaccess/issues/555))
* Replace `print` calls with `logging` calls where appropriate, and add T20 Ruff
  rule to produce lint errors for usages of `print`
  ([#511](https://github.com/nsidc/earthaccess/issues/511))

### Added

* Enable queries to Earthdata User Acceptance Testing (UAT) system for
  authenticated accounts
  ([#421](https://github.com/nsidc/earthaccess/issues/421))
* Add support for Python 3.12
  ([#457](https://github.com/nsidc/earthaccess/issues/457))

### Removed

* **Breaking:** Remove support for Python 3.8
  ([#457](https://github.com/nsidc/earthaccess/issues/457))
* **Breaking:** Remove the `get_user_profile` method and the `email_address` and
  `profile` attributes from the `Auth` class.  Calling the EDL API to get user
  profile information is not intended for library access and is not necessary
  for this library's intended use cases.
  ([#421](https://github.com/nsidc/earthaccess/issues/421))

### Fixed

* Use
  [Search After](https://cmr.earthdata.nasa.gov/search/site/docs/search/api.html#search-after)
  for collection and granule searches to support deep-paging through large
  result sets ([#483](https://github.com/nsidc/earthaccess/issues/483))
* Correct and enhance static type hints for functions and methods that make CMR
  queries or handle CMR query results
  ([#508](https://github.com/nsidc/earthaccess/issues/508))
* Create destination directory prior to direct S3 downloads, if it doesn't
  already exist ([#562](https://github.com/nsidc/earthaccess/issues/562))

## [v0.9.0] 2024-02-28

* Bug fixes:
  * fixed #439 by implementing more trusted domains in the SessionWithRedirection
  * fixed #438 by using an authenticated session for hits()
* Enhancements:
  * addressing #427 by adding parameters to collection query
  * added user-agent in the request to track usage, closes #436

## [v0.8.2] 2023-12-06

* Bug fixes:
  * Enable AWS check with IMDSv2
  * Add region to running in AWS check
  * Handle opening multi-file granules
* Maintenance:
  * Add CI tests with minimum supported versions
  * Update poetry lockfile
  * Add `python-dateutil` as a direct dependency
  * Remove binder PR comments
  * Add YAML formatting (prettier)

## [v0.8.1] 2023-12-01

* New Features:
  * Add `kerchunk` metadata consolidation utility.
* Enhancements:
  * Handle S3 credential expiration more gracefully.
* Maintenanece:
  * Use dependabot to update Github Actions.
  * Consolidate dependabot updates.
  * Switch to `ruff` for formatting.

## [v0.8.0] 2023-11-29

* Bug fixes:
  * Fix zero granules being reported for restricted datasets.
* Enhancements:
  * earthaccess will `raise` errors instead of `print`ing them in more cases.
  * `daac` and `provider` parameters are now normalized to uppercase, since lowercase
      characters are never valid.

## [v0.7.1] 2023-11-08

* Bug Fixes:
  * Treat granules without `RelatedUrls` as not cloud-hosted.

## [v0.7.0] 2023-10-31

* Bug Fixes:
  * Fix spelling mistake in `access` variable assignment (`direc` -> `direct`)
      in `earthaccess.store._get_granules`.
  * Pass `threads` arg to `_open_urls_https` in
      `earthaccess.store._open_urls`, replacing the hard-coded value of 8.
  * Return S3 data links by default when in region.
* Enhancements:
  * `earthaccess.download` now accepts a single granule as input in addition to a list of granules.
  * `earthaccess.download` now returns fully qualified local file paths.
* New Features:
  * Earthaccess will now automatically search for Earthdata authentication. ``earthaccess.login()``
      still works as before, but is no longer required if you have a ``~/.netrc`` file for have set
      ``EARTHDATA_USERNAME`` and ``EARTHDATA_PASSWORD`` environment variables.
  * Add `earthaccess.auth_environ()` utility for getting Earthdata authentication environment variables.

## [v0.6.0] 2023-09-20

* bug fixes:
  * earthaccess.search_datasets() and earthaccess.search_data() can find restricted datasets #296
  * distributed serialization fixed for EarthAccessFile #301 and #276
* new features:
  * earthaccess.get_s3fs_session() can use the results to find the right set of S3 credentials

## [v0.5.3] 2023-08-01

* bug fixes:
  * granule's size() returned zero
  * Added exception handling for fsspec sessions, thanks to @jrbourbeau
* CI changes:
  * integration tests are now only run when we push to main (after a merge)
  * unit tests run for any branch and opened PR

## [v0.5.2] 2023-04-21

* bug fixes:
  * Fixing #230 by removing Benedict as the dict handler, thanks to @psarka!
  * S3 credential endpoints are tried with tokens and basic auth until all the DAACs accept the same auth

* Core dependencies:
  * Removed Benedict as the default dict for JSON coming from CMR.

## [v0.5.1] 2023-03-20

* bug fixes:
  * get_s3_credentials() only worked when a netrc file was present, bug reported by @scottyhq and @JessicaS11
  * including tests for all DAAC S3 endpoints
  * Notebooks updated to use the new top level API
  * removed magic from dependencies (not available in windows and not used but just in tests)

* CI changes:
  * documentation for readthedocs fixed by including poetry as the default tool
  * injected new secrets to test Auth using the icepyx convention (EARTHDATA_USERNAME)
* New Features
  * we can get the user's profile with auth.user_profile which includes the user email
  * added LAAD as a supported DAAC

## [v0.5.0] 2023-02-23

* bug fixes:
  * @JessicaS11 fixed a bug where the Auth class was invoked without the proper parameters
  * if a user specifies the netrc strategy and there is no netrc an exception is raised
  * S3 URLs broke the Store class when opened outside AWS
  * Opening files using URLs was not working properly on AWS, thanks to @amfriesz for reporting it!
* CI changes:
  * documentation is now only built for the main, dev and documentation branches
  * notebooks are executed every time the documentation gets published!
* New features:
  * we can now use the top level API to get S3 credentials, authenticated fsspec and requests sessions!
  * ASF direct access for Sentinel1 products is now available

## [v0.4.7] 2022-12-11

* bug fixes:
  * fixed open() for direct access
  * python-magic is a test dependency so moved to the dev section.
  * Minor edits in the README

## [v0.4.6] 2022-12-08

* Features:
  * search collections by DOI
  * new API documentation and simplified notation to access data
* CI changes:
  * only run the publish workflow after a release on github

## [v0.4.1] 2022-11-02

* improved documentation:
  * reimplemented python_cmr methods for docstring compatibility
  * added types to method signatures
* Using `CMR-Search-After` see #145

* CI changes:
  * Poetry is installed using the new script
  * Dependabot alerts to monthly

* Added GES_DISC S3 endpoint

## [v0.4.0] 2022-08-17

* `store`
  * uses fsspec s3fs for in cloud access and https sessions for out of region access
  * we can open files with fsspec in and out of region (stream into xarray)
* `auth`
  * we can persist our credentials into a `.netrc` file

* Documentation
  * added store, auth to docs and updated mkdocs config

## [v0.3.0] 2022-04-28

* Fixed bug with CMR tokens
* dropped python 3.7 support
* updated python-cmr to NASA fork
* added documentation for readthedocs and github
* verifying git tag and poetry version are the same before publish to pypi
* Auth can refresh CMR tokens
* Dropped unused `pydantic` dependency
* Added missing `python-datutil` dependency

## [v0.2.2] 2022-03-23

* Bug fixes to store to download multi-file granules

* Fix granule formatting

## [v0.2.1] 2022-03-19

* Renamed Accessor to Store

* relaxed dependency requirements
* Store can download plain links if they are on prem

## [v0.1.0-beta.1] - 2021-09-21

* Conception!
* Add basic classes to interact with NASA CMR, EDL and cloud access.
* Basic object formatting.
>>>>>>> 30ddd87c

[Unreleased]: https://github.com/nsidc/earthaccess/compare/v0.9.0...HEAD
[0.8.2]: https://github.com/nsidc/earthaccess/releases/tag/v0.8.2
[0.8.1]: https://github.com/nsidc/earthaccess/releases/tag/v0.8.1
[0.8.0]: https://github.com/nsidc/earthaccess/releases/tag/v0.8.0
[0.7.1]: https://github.com/nsidc/earthaccess/releases/tag/v0.7.1
[0.7.0]: https://github.com/nsidc/earthaccess/releases/tag/v0.7.0
[0.6.0]: https://github.com/nsidc/earthaccess/releases/tag/v0.6.0
[0.5.3]: https://github.com/nsidc/earthaccess/releases/tag/v0.5.3
[0.5.2]: https://github.com/nsidc/earthaccess/releases/tag/v0.5.2
[0.5.1]: https://github.com/nsidc/earthaccess/releases/tag/v0.5.1
[0.5.0]: https://github.com/nsidc/earthaccess/releases/tag/v0.5.0
[0.4.7]: https://github.com/nsidc/earthaccess/releases/tag/v0.4.7
[0.4.6]: https://github.com/nsidc/earthaccess/releases/tag/v0.4.6
[0.4.1]: https://github.com/nsidc/earthaccess/releases/tag/v0.4.1
[0.3.0]: https://github.com/betolink/earthaccess/releases/tag/v0.3.0
[0.2.2]: https://github.com/betolink/earthaccess/releases/tag/v0.2.2
[0.2.1]: https://github.com/betolink/earthaccess/releases/tag/v0.2.1
[0.1.0-beta.1]: https://github.com/betolink/earthaccess/releases/tag/v0.1.0-beta.1<|MERGE_RESOLUTION|>--- conflicted
+++ resolved
@@ -4,7 +4,6 @@
 
 ### Changed
 
-<<<<<<< HEAD
 - Perform YAML formatting with `yamlfmt` instead of
   `prettier` ([#555](https://github.com/nsidc/earthaccess/issues/555))
   ([**@chuckwondo**](https://github.com/chuckwondo),[**@mfisher87**](https://github.com/mfisher87))
@@ -12,6 +11,39 @@
   ([#511](https://github.com/nsidc/earthaccess/issues/511))
   ([**@botanical**](https://github.com/botanical),[**@chuckwondo**](https://github.com/chuckwondo),
    [**@mfisher87**](https://github.com/mfisher87))
+
+### Added
+
+- Enable queries to Earthdata User Acceptance Testing (UAT) system for authenticated accounts
+  ([#421](https://github.com/nsidc/earthaccess/issues/421))
+  ([**@danielfromearth**](https://github.com/danielfromearth),[**@mfisher87**](https://github.com/mfisher87),
+   [**@jhkennedy**](https://github.com/jhkennedy),[**@chuckwondo**](https://github.com/chuckwondo),
+   [**@betolink**](https://github.com/betolink))
+- Add support for Python 3.12
+  ([#457](https://github.com/nsidc/earthaccess/issues/457))
+  ([**@chuckwondo**](https://github.com/chuckwondo),[**@mfisher87**](https://github.com/mfisher87))
+
+### Removed
+
+- **Breaking:** Remove support for Python 3.8
+  ([#457](https://github.com/nsidc/earthaccess/issues/457))
+  ([**@mfisher87**](https://github.com/mfisher87),[**@chuckwondo**](https://github.com/chuckwondo))
+- **Breaking:** Remove the
+    `get_user_profile` method and the `email_address` and `profile` attributes
+    from the `Auth` class.  Calling the EDL API to get user profile information
+    is not intended for library access and is not necessary for this library's
+    intended use cases. ([#421](https://github.com/nsidc/earthaccess/issues/421))
+    ([**@danielfromearth**](https://github.com/danielfromearth),[**@mfisher87**](https://github.com/mfisher87),
+     [**@jhkennedy**](https://github.com/jhkennedy),[**@chuckwondo**](https://github.com/chuckwondo),
+     [**@betolink**](https://github.com/betolink))
+
+### Fixed
+
+- Use [Search After](https://cmr.earthdata.nasa.gov/search/site/docs/search/api.html#search-after)
+  for collection and granule searches to support deep-paging through large result sets
+  ([#483](https://github.com/nsidc/earthaccess/issues/483))
+  ([**@doug-newman-nasa**](https://github.com/doug-newman-nasa),[**@chuckwondo**](https://github.com/chuckwondo),
+   [**@mfisher87**](https://github.com/mfisher87),[**@betolink**](https://github.com/betolink))
 - Correct and enhance static type hints for functions and methods that make CMR queries
   or handle CMR query results ([#508](https://github.com/nsidc/earthaccess/issues/508))
   ([**@mfisher87**](https://github.com/mfisher87),[**@jhkennedy**](https://github.com/jhkennedy),
@@ -21,30 +53,6 @@
   ([**@itcarroll**](https://github.com/itcarroll),[**@mfisher87**](https://github.com/mfisher87),
    [**@chuckwondo**](https://github.com/chuckwondo))
 
-### Added
-
-- Use [Search After](https://cmr.earthdata.nasa.gov/search/site/docs/search/api.html#search-after)
-  for collection and granule searches to support deep-paging through large result sets
-  ([#483](https://github.com/nsidc/earthaccess/issues/483))
-  ([**@doug-newman-nasa**](https://github.com/doug-newman-nasa),[**@chuckwondo**](https://github.com/chuckwondo),
-   [**@mfisher87**](https://github.com/mfisher87),[**@betolink**](https://github.com/betolink))
-- Enable queries to Earthdata User Acceptance Testing (UAT) system for authenticated accounts
-  ([#421](https://github.com/nsidc/earthaccess/issues/421))
-  ([**@danielfromearth**](https://github.com/danielfromearth),[**@mfisher87**](https://github.com/mfisher87),
-   [**@jhkennedy**](https://github.com/jhkennedy),[**@chuckwondo**](https://github.com/chuckwondo),
-   [**@betolink**](https://github.com/betolink))
-
-### Removed
-
-- **Breaking:** Remove the
-    `get_user_profile` method and the `email_address` and `profile` attributes
-    from the `Auth` class.  Calling the EDL API to get user profile information
-    is not intended for library access and is not necessary for this library's
-    intended use cases. ([#421](https://github.com/nsidc/earthaccess/issues/421))
-    ([**@danielfromearth**](https://github.com/danielfromearth),[**@mfisher87**](https://github.com/mfisher87),
-     [**@jhkennedy**](https://github.com/jhkennedy),[**@chuckwondo**](https://github.com/chuckwondo),
-     [**@betolink**](https://github.com/betolink))
-
 ## [0.9.0] - 2024-02-28
 
 ### Added
@@ -301,231 +309,6 @@
 
 - Add basic classes to interact with NASA CMR, EDL and cloud access.
 - Basic object formatting.
-=======
-* Use `yamlfmt` instead of `prettier` for YAML formatting
-  ([#555](https://github.com/nsidc/earthaccess/issues/555))
-* Replace `print` calls with `logging` calls where appropriate, and add T20 Ruff
-  rule to produce lint errors for usages of `print`
-  ([#511](https://github.com/nsidc/earthaccess/issues/511))
-
-### Added
-
-* Enable queries to Earthdata User Acceptance Testing (UAT) system for
-  authenticated accounts
-  ([#421](https://github.com/nsidc/earthaccess/issues/421))
-* Add support for Python 3.12
-  ([#457](https://github.com/nsidc/earthaccess/issues/457))
-
-### Removed
-
-* **Breaking:** Remove support for Python 3.8
-  ([#457](https://github.com/nsidc/earthaccess/issues/457))
-* **Breaking:** Remove the `get_user_profile` method and the `email_address` and
-  `profile` attributes from the `Auth` class.  Calling the EDL API to get user
-  profile information is not intended for library access and is not necessary
-  for this library's intended use cases.
-  ([#421](https://github.com/nsidc/earthaccess/issues/421))
-
-### Fixed
-
-* Use
-  [Search After](https://cmr.earthdata.nasa.gov/search/site/docs/search/api.html#search-after)
-  for collection and granule searches to support deep-paging through large
-  result sets ([#483](https://github.com/nsidc/earthaccess/issues/483))
-* Correct and enhance static type hints for functions and methods that make CMR
-  queries or handle CMR query results
-  ([#508](https://github.com/nsidc/earthaccess/issues/508))
-* Create destination directory prior to direct S3 downloads, if it doesn't
-  already exist ([#562](https://github.com/nsidc/earthaccess/issues/562))
-
-## [v0.9.0] 2024-02-28
-
-* Bug fixes:
-  * fixed #439 by implementing more trusted domains in the SessionWithRedirection
-  * fixed #438 by using an authenticated session for hits()
-* Enhancements:
-  * addressing #427 by adding parameters to collection query
-  * added user-agent in the request to track usage, closes #436
-
-## [v0.8.2] 2023-12-06
-
-* Bug fixes:
-  * Enable AWS check with IMDSv2
-  * Add region to running in AWS check
-  * Handle opening multi-file granules
-* Maintenance:
-  * Add CI tests with minimum supported versions
-  * Update poetry lockfile
-  * Add `python-dateutil` as a direct dependency
-  * Remove binder PR comments
-  * Add YAML formatting (prettier)
-
-## [v0.8.1] 2023-12-01
-
-* New Features:
-  * Add `kerchunk` metadata consolidation utility.
-* Enhancements:
-  * Handle S3 credential expiration more gracefully.
-* Maintenanece:
-  * Use dependabot to update Github Actions.
-  * Consolidate dependabot updates.
-  * Switch to `ruff` for formatting.
-
-## [v0.8.0] 2023-11-29
-
-* Bug fixes:
-  * Fix zero granules being reported for restricted datasets.
-* Enhancements:
-  * earthaccess will `raise` errors instead of `print`ing them in more cases.
-  * `daac` and `provider` parameters are now normalized to uppercase, since lowercase
-      characters are never valid.
-
-## [v0.7.1] 2023-11-08
-
-* Bug Fixes:
-  * Treat granules without `RelatedUrls` as not cloud-hosted.
-
-## [v0.7.0] 2023-10-31
-
-* Bug Fixes:
-  * Fix spelling mistake in `access` variable assignment (`direc` -> `direct`)
-      in `earthaccess.store._get_granules`.
-  * Pass `threads` arg to `_open_urls_https` in
-      `earthaccess.store._open_urls`, replacing the hard-coded value of 8.
-  * Return S3 data links by default when in region.
-* Enhancements:
-  * `earthaccess.download` now accepts a single granule as input in addition to a list of granules.
-  * `earthaccess.download` now returns fully qualified local file paths.
-* New Features:
-  * Earthaccess will now automatically search for Earthdata authentication. ``earthaccess.login()``
-      still works as before, but is no longer required if you have a ``~/.netrc`` file for have set
-      ``EARTHDATA_USERNAME`` and ``EARTHDATA_PASSWORD`` environment variables.
-  * Add `earthaccess.auth_environ()` utility for getting Earthdata authentication environment variables.
-
-## [v0.6.0] 2023-09-20
-
-* bug fixes:
-  * earthaccess.search_datasets() and earthaccess.search_data() can find restricted datasets #296
-  * distributed serialization fixed for EarthAccessFile #301 and #276
-* new features:
-  * earthaccess.get_s3fs_session() can use the results to find the right set of S3 credentials
-
-## [v0.5.3] 2023-08-01
-
-* bug fixes:
-  * granule's size() returned zero
-  * Added exception handling for fsspec sessions, thanks to @jrbourbeau
-* CI changes:
-  * integration tests are now only run when we push to main (after a merge)
-  * unit tests run for any branch and opened PR
-
-## [v0.5.2] 2023-04-21
-
-* bug fixes:
-  * Fixing #230 by removing Benedict as the dict handler, thanks to @psarka!
-  * S3 credential endpoints are tried with tokens and basic auth until all the DAACs accept the same auth
-
-* Core dependencies:
-  * Removed Benedict as the default dict for JSON coming from CMR.
-
-## [v0.5.1] 2023-03-20
-
-* bug fixes:
-  * get_s3_credentials() only worked when a netrc file was present, bug reported by @scottyhq and @JessicaS11
-  * including tests for all DAAC S3 endpoints
-  * Notebooks updated to use the new top level API
-  * removed magic from dependencies (not available in windows and not used but just in tests)
-
-* CI changes:
-  * documentation for readthedocs fixed by including poetry as the default tool
-  * injected new secrets to test Auth using the icepyx convention (EARTHDATA_USERNAME)
-* New Features
-  * we can get the user's profile with auth.user_profile which includes the user email
-  * added LAAD as a supported DAAC
-
-## [v0.5.0] 2023-02-23
-
-* bug fixes:
-  * @JessicaS11 fixed a bug where the Auth class was invoked without the proper parameters
-  * if a user specifies the netrc strategy and there is no netrc an exception is raised
-  * S3 URLs broke the Store class when opened outside AWS
-  * Opening files using URLs was not working properly on AWS, thanks to @amfriesz for reporting it!
-* CI changes:
-  * documentation is now only built for the main, dev and documentation branches
-  * notebooks are executed every time the documentation gets published!
-* New features:
-  * we can now use the top level API to get S3 credentials, authenticated fsspec and requests sessions!
-  * ASF direct access for Sentinel1 products is now available
-
-## [v0.4.7] 2022-12-11
-
-* bug fixes:
-  * fixed open() for direct access
-  * python-magic is a test dependency so moved to the dev section.
-  * Minor edits in the README
-
-## [v0.4.6] 2022-12-08
-
-* Features:
-  * search collections by DOI
-  * new API documentation and simplified notation to access data
-* CI changes:
-  * only run the publish workflow after a release on github
-
-## [v0.4.1] 2022-11-02
-
-* improved documentation:
-  * reimplemented python_cmr methods for docstring compatibility
-  * added types to method signatures
-* Using `CMR-Search-After` see #145
-
-* CI changes:
-  * Poetry is installed using the new script
-  * Dependabot alerts to monthly
-
-* Added GES_DISC S3 endpoint
-
-## [v0.4.0] 2022-08-17
-
-* `store`
-  * uses fsspec s3fs for in cloud access and https sessions for out of region access
-  * we can open files with fsspec in and out of region (stream into xarray)
-* `auth`
-  * we can persist our credentials into a `.netrc` file
-
-* Documentation
-  * added store, auth to docs and updated mkdocs config
-
-## [v0.3.0] 2022-04-28
-
-* Fixed bug with CMR tokens
-* dropped python 3.7 support
-* updated python-cmr to NASA fork
-* added documentation for readthedocs and github
-* verifying git tag and poetry version are the same before publish to pypi
-* Auth can refresh CMR tokens
-* Dropped unused `pydantic` dependency
-* Added missing `python-datutil` dependency
-
-## [v0.2.2] 2022-03-23
-
-* Bug fixes to store to download multi-file granules
-
-* Fix granule formatting
-
-## [v0.2.1] 2022-03-19
-
-* Renamed Accessor to Store
-
-* relaxed dependency requirements
-* Store can download plain links if they are on prem
-
-## [v0.1.0-beta.1] - 2021-09-21
-
-* Conception!
-* Add basic classes to interact with NASA CMR, EDL and cloud access.
-* Basic object formatting.
->>>>>>> 30ddd87c
 
 [Unreleased]: https://github.com/nsidc/earthaccess/compare/v0.9.0...HEAD
 [0.8.2]: https://github.com/nsidc/earthaccess/releases/tag/v0.8.2
