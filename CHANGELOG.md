--- conflicted
+++ resolved
@@ -38,6 +38,9 @@
 - Removed Broken Link "Introduction to NASA earthaccess"
   ([#779](https://github.com/nsidc/earthaccess/issues/779))
   ([**@Sherwin-14**](https://github.com/Sherwin-14))
+* Remove the base class on `EarthAccessFile` to fix method resolution
+  ([#610](https://github.com/nsidc/earthaccess/issues/610))
+  ([**@itcarroll**](https://github.com/itcarroll))
 
 ## [0.10.0] 2024-07-19
 
@@ -108,219 +111,6 @@
 - Correct and enhance static type hints for functions and methods that make CMR
   queries or handle CMR query results
   ([#508](https://github.com/nsidc/earthaccess/issues/508))
-<<<<<<< HEAD
-* Create destination directory prior to direct S3 downloads, if it doesn't
-  already exist ([#562](https://github.com/nsidc/earthaccess/issues/562))
-* Remove the base class on `EarthAccessFile` to fix method resolution
-  ([#610](https://github.com/nsidc/earthaccess/issues/610))
-
-## [v0.9.0] 2024-02-28
-
-* Bug fixes:
-  * fixed #439 by implementing more trusted domains in the SessionWithRedirection
-  * fixed #438 by using an authenticated session for hits()
-* Enhancements:
-  * addressing #427 by adding parameters to collection query
-  * added user-agent in the request to track usage, closes #436
-
-## [v0.8.2] 2023-12-06
-
-* Bug fixes:
-  * Enable AWS check with IMDSv2
-  * Add region to running in AWS check
-  * Handle opening multi-file granules
-* Maintenance:
-  * Add CI tests with minimum supported versions
-  * Update poetry lockfile
-  * Add `python-dateutil` as a direct dependency
-  * Remove binder PR comments
-  * Add YAML formatting (prettier)
-
-## [v0.8.1] 2023-12-01
-
-* New Features:
-  * Add `kerchunk` metadata consolidation utility.
-* Enhancements:
-  * Handle S3 credential expiration more gracefully.
-* Maintenanece:
-  * Use dependabot to update Github Actions.
-  * Consolidate dependabot updates.
-  * Switch to `ruff` for formatting.
-
-## [v0.8.0] 2023-11-29
-
-* Bug fixes:
-  * Fix zero granules being reported for restricted datasets.
-* Enhancements:
-  * earthaccess will `raise` errors instead of `print`ing them in more cases.
-  * `daac` and `provider` parameters are now normalized to uppercase, since lowercase
-      characters are never valid.
-
-## [v0.7.1] 2023-11-08
-
-* Bug Fixes:
-  * Treat granules without `RelatedUrls` as not cloud-hosted.
-
-## [v0.7.0] 2023-10-31
-
-* Bug Fixes:
-  * Fix spelling mistake in `access` variable assignment (`direc` -> `direct`)
-      in `earthaccess.store._get_granules`.
-  * Pass `threads` arg to `_open_urls_https` in
-      `earthaccess.store._open_urls`, replacing the hard-coded value of 8.
-  * Return S3 data links by default when in region.
-* Enhancements:
-  * `earthaccess.download` now accepts a single granule as input in addition to a list of granules.
-  * `earthaccess.download` now returns fully qualified local file paths.
-* New Features:
-  * Earthaccess will now automatically search for Earthdata authentication. ``earthaccess.login()``
-      still works as before, but is no longer required if you have a ``~/.netrc`` file for have set
-      ``EARTHDATA_USERNAME`` and ``EARTHDATA_PASSWORD`` environment variables.
-  * Add `earthaccess.auth_environ()` utility for getting Earthdata authentication environment variables.
-
-## [v0.6.0] 2023-09-20
-
-* bug fixes:
-  * earthaccess.search_datasets() and earthaccess.search_data() can find restricted datasets #296
-  * distributed serialization fixed for EarthAccessFile #301 and #276
-* new features:
-  * earthaccess.get_s3fs_session() can use the results to find the right set of S3 credentials
-
-## [v0.5.3] 2023-08-01
-
-* bug fixes:
-  * granule's size() returned zero
-  * Added exception handling for fsspec sessions, thanks to @jrbourbeau
-* CI changes:
-  * integration tests are now only run when we push to main (after a merge)
-  * unit tests run for any branch and opened PR
-
-## [v0.5.2] 2023-04-21
-
-* bug fixes:
-  * Fixing #230 by removing Benedict as the dict handler, thanks to @psarka!
-  * S3 credential endpoints are tried with tokens and basic auth until all the DAACs accept the same auth
-
-* Core dependencies:
-  * Removed Benedict as the default dict for JSON coming from CMR.
-
-## [v0.5.1] 2023-03-20
-
-* bug fixes:
-  * get_s3_credentials() only worked when a netrc file was present, bug reported by @scottyhq and @JessicaS11
-  * including tests for all DAAC S3 endpoints
-  * Notebooks updated to use the new top level API
-  * removed magic from dependencies (not available in windows and not used but just in tests)
-
-* CI changes:
-  * documentation for readthedocs fixed by including poetry as the default tool
-  * injected new secrets to test Auth using the icepyx convention (EARTHDATA_USERNAME)
-* New Features
-  * we can get the user's profile with auth.user_profile which includes the user email
-  * added LAAD as a supported DAAC
-
-## [v0.5.0] 2023-02-23
-
-* bug fixes:
-  * @JessicaS11 fixed a bug where the Auth class was invoked without the proper parameters
-  * if a user specifies the netrc strategy and there is no netrc an exception is raised
-  * S3 URLs broke the Store class when opened outside AWS
-  * Opening files using URLs was not working properly on AWS, thanks to @amfriesz for reporting it!
-* CI changes:
-  * documentation is now only built for the main, dev and documentation branches
-  * notebooks are executed every time the documentation gets published!
-* New features:
-  * we can now use the top level API to get S3 credentials, authenticated fsspec and requests sessions!
-  * ASF direct access for Sentinel1 products is now available
-
-## [v0.4.7] 2022-12-11
-
-* bug fixes:
-  * fixed open() for direct access
-  * python-magic is a test dependency so moved to the dev section.
-  * Minor edits in the README
-
-## [v0.4.6] 2022-12-08
-
-* Features:
-  * search collections by DOI
-  * new API documentation and simplified notation to access data
-* CI changes:
-  * only run the publish workflow after a release on github
-
-## [v0.4.1] 2022-11-02
-
-* improved documentation:
-  * reimplemented python_cmr methods for docstring compatibility
-  * added types to method signatures
-* Using `CMR-Search-After` see #145
-
-* CI changes:
-  * Poetry is installed using the new script
-  * Dependabot alerts to monthly
-
-* Added GES_DISC S3 endpoint
-
-## [v0.4.0] 2022-08-17
-
-* `store`
-  * uses fsspec s3fs for in cloud access and https sessions for out of region access
-  * we can open files with fsspec in and out of region (stream into xarray)
-* `auth`
-  * we can persist our credentials into a `.netrc` file
-
-* Documentation
-  * added store, auth to docs and updated mkdocs config
-
-## [v0.3.0] 2022-04-28
-
-* Fixed bug with CMR tokens
-* dropped python 3.7 support
-* updated python-cmr to NASA fork
-* added documentation for readthedocs and github
-* verifying git tag and poetry version are the same before publish to pypi
-* Auth can refresh CMR tokens
-* Dropped unused `pydantic` dependency
-* Added missing `python-datutil` dependency
-
-## [v0.2.2] 2022-03-23
-
-* Bug fixes to store to download multi-file granules
-
-* Fix granule formatting
-
-## [v0.2.1] 2022-03-19
-
-* Renamed Accessor to Store
-
-* relaxed dependency requirements
-* Store can download plain links if they are on prem
-
-## [v0.1.0-beta.1] - 2021-09-21
-
-* Conception!
-* Add basic classes to interact with NASA CMR, EDL and cloud access.
-* Basic object formatting.
-
-[Unreleased]: https://github.com/nsidc/earthaccess/compare/v0.9.0...HEAD
-[v0.8.2]: https://github.com/nsidc/earthaccess/releases/tag/v0.8.2
-[v0.8.1]: https://github.com/nsidc/earthaccess/releases/tag/v0.8.1
-[v0.8.0]: https://github.com/nsidc/earthaccess/releases/tag/v0.8.0
-[v0.7.1]: https://github.com/nsidc/earthaccess/releases/tag/v0.7.1
-[v0.7.0]: https://github.com/nsidc/earthaccess/releases/tag/v0.7.0
-[v0.6.0]: https://github.com/nsidc/earthaccess/releases/tag/v0.6.0
-[v0.5.3]: https://github.com/nsidc/earthaccess/releases/tag/v0.5.3
-[v0.5.2]: https://github.com/nsidc/earthaccess/releases/tag/v0.5.2
-[v0.5.1]: https://github.com/nsidc/earthaccess/releases/tag/v0.5.1
-[v0.5.0]: https://github.com/nsidc/earthaccess/releases/tag/v0.5.0
-[v0.4.7]: https://github.com/nsidc/earthaccess/releases/tag/v0.4.7
-[v0.4.6]: https://github.com/nsidc/earthaccess/releases/tag/v0.4.6
-[v0.4.1]: https://github.com/nsidc/earthaccess/releases/tag/v0.4.1
-[v0.3.0]: https://github.com/betolink/earthaccess/releases/tag/v0.3.0
-[v0.2.2]: https://github.com/betolink/earthaccess/releases/tag/v0.2.2
-[v0.2.1]: https://github.com/betolink/earthaccess/releases/tag/v0.2.1
-[v0.1.0-beta.1]: https://github.com/betolink/earthaccess/releases/tag/v0.1.0-beta.1
-=======
   ([**@mfisher87**](https://github.com/mfisher87),
   [**@jhkennedy**](https://github.com/jhkennedy),
   [**@chuckwondo**](https://github.com/chuckwondo),
@@ -823,5 +613,4 @@
 [0.3.0]: https://github.com/betolink/earthaccess/releases/tag/v0.3.0
 [0.2.2]: https://github.com/betolink/earthaccess/releases/tag/v0.2.2
 [0.2.1]: https://github.com/betolink/earthaccess/releases/tag/v0.2.1
-[0.1.0-beta.1]: https://github.com/betolink/earthaccess/releases/tag/v0.1.0-beta.1
->>>>>>> 2939f80b
+[0.1.0-beta.1]: https://github.com/betolink/earthaccess/releases/tag/v0.1.0-beta.1