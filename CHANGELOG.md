# Changelog

All notable changes to this project will be documented in this file.

The format is based on [Common Changelog](https://common-changelog.org/)
and this project uses [Semantic Versioning](https://semver.org/spec/v2.0.0.html).

## [Unreleased]

<<<<<<< HEAD
### Removed

- Removed `keyword` and `type` kwargs from `search_services` documentation to be consistent with `search_for_services` documentation.
  ([#1093](https://github.com/nsidc/earthaccess/issues/1093))
  ([@battistowx](https://github.com/battistowx))

## [v0.15.1] - 2025-09-16
=======
### Added

- Added methods `doi` and `citation` to `DataCollection` class.
  ([#203](https://github.com/nsidc/earthaccess/issues/203))
  (@Sherwin-14, @chuckwondo)

### Removed
>>>>>>> 853a641b

- **Breaking:** Remove _default automatic login_ behavior.  This removes
  previously undocumented behavior, where a user would be logged in
  automatically (i.e., without having to call `earthdata.login` explicitly) if
  the user had valid EDL credentials specified either via environment variables
  or a `netrc` file.  This led to potentially unexpected behavior.

  Removing this automatic behavior breaks existing user code that does not make
  an explicit call to `earthdata.login` before streaming/downloading data, but
  used to succeed due to the (perhaps unknown) automatic login behavior.

  Users must now _explicitly_ call `earthdata.login` in order to access data
  that requires EDL authentication.

  Removing this automatic behavior was necessary to fix
  [#945](https://github.com/nsidc/earthaccess/issues/945).

### Fixed

- Ignore environment variables `EARTHDATA_USERNAME` and `EARTHDATA_PASSWORD`
  when `EARTHDATA_TOKEN` is set
  ([#1121](https://github.com/nsidc/earthaccess/issues/1121)) (@chuckwondo)
- Use only specified login strategy to attempt login, when strategy other than
  "all" is specified ([#945](https://github.com/nsidc/earthaccess/issues/945))
  (@chuckwondo)
- Fix undesirable pre-commit changes when running on Windows
  ([#1143](https://github.com/nsidc/earthaccess/issues/1143)) (@ana-sher)

## [0.15.1] - 2025-09-16

### Fixed

- Obstore and VirtualiZarr should not be required
  ([#1097](https://github.com/nsidc/earthaccess/issues/1097))
  ([@betolink](https://github.com/betolink))

## [0.15.0] - 2025-09-16

### Changed

- Populated glossary section under USER-REFERENCE.
  ([#1027](https://github.com/nsidc/earthaccess/issues/1027))
  ([@Sherwin-14](https://github.com/Sherwin-14))
- Change default cache behavior in fsspec from `readahead` to `blockcache`.
  Allow user defined config with `open_kwargs` in the `.open()` method.  This
  improves performance by an order of magnitude.
  ([#251](https://github.com/nsidc/earthaccess/discussions/251))
  ([#771](https://github.com/nsidc/earthaccess/discussions/771))
  ([@betolink](https://github.com/betolink))
- Add `show_progress` argument to `earthaccess.download()` to let the user
  control display of progress bars.  Defaults to true for interactive sessions,
  otherwise false.  ([#612](https://github.com/nsidc/earthaccess/issues/612))
  ([#1065](https://github.com/nsidc/earthaccess/pull/1065))
  ([@Sherwin-14](https://github.com/Sherwin-14))
- Updated bug and triage label names in bug Issue template.
  ([#998](https://github.com/nsidc/earthaccess/pull/998))
  ([@asteiker](https://github.com/asteiker))
- `download` now raises `DownloadFailure` exception on failure.
  ([#612](https://github.com/nsidc/earthaccess/issues/612))
  ([@Sherwin-14](https://github.com/Sherwin-14))
- `GESDISC` should be `GES_DISC` in docstrings.
  ([#1037](https://github.com/nsidc/earthaccess/issues/1037))
  ([@abarciauskas-bgse](https://github.com/abarciauskas-bgse))
- `open_virtual_mfdataset` now uses `virtualizarr` v2, and `obstore` in place of
  `fsspec`.  Updated Zarr to V3 xref #967.
  ([#1074](https://github.com/nsidc/earthaccess/issues/1074))
  ([@owenlittlejohns](https://github.com/owenlittlejohns))
- Populate search and access user guides.
  ([#1035](https://github.com/nsidc/earthaccess/pull/1035))
  ([@andypbarrett](https://github.com/andypbarrett))

### Added

- Added `tenacity` to retry downloads up to 3 times with exponential backoff time, replaces #1016
  ([#481](https://github.com/nsidc/earthaccess/issues/481))
  ([@betolink](https://github.com/betolink))
- Add notebook demonstrating workflow with TEMPO Level 3 data as a virtual dataset
  ([#924](https://github.com/nsidc/earthaccess/pull/924))
  ([@danielfromearth](https://github.com/danielfromearth))
- `get_s3_filesystem` now accepts an `endpoint` argument for specifying a credentials url.
  ([#602](https://github.com/nsidc/earthaccess/issues/602))
  ([@rwegener2](https://github.com/rwegener2))
- s3 `download` now checks for existing files.
  ([#807](https://github.com/nsidc/earthaccess/issues/807))
  ([@Sherwin-14](https://github.com/Sherwin-14))
- Added triaging guide ([#754](https://github.com/nsidc/earthaccess/issues/754))
  ([@Sherwin-14](https://github.com/Sherwin-14))
  ([@mfisher87](https://github.com/mfisher87))
- `download` now returns Path consistently.
  ([#595])(<https://github.com/nsidc/earthaccess/issues/595>)
  ([@Sherwin-14](https://github.com/Sherwin-14))
- Users may now authenticate with an existing Earthdata login token with
  environment variable `EARTHDATA_TOKEN`
  ([#484](https://github.com/nsidc/earthaccess/issues/484))
  ([@kgrimes2](https://github.com/kgrimes2))
- Added top level `status` function to check the statuses of NASA Earthdata services
  ([#161](https://github.com/nsidc/earthaccess/issues/161))
  ([@Sherwin-14](https://github.com/Sherwin-14))

### Removed

- **Breaking:** Removed `has_granules=true` and `include_granule_counts=true`
  as default parameters upon creation of a `DataCollections` instance.
  ([#884](https://github.com/nsidc/earthaccess/issues/884))
  ([@Sherwin-14](https://github.com/Sherwin-14))
- Python 3.10 is no longer supported.
  ([#966](https://github.com/nsidc/earthaccess/pull/966))
  ([@weiji14](https://github.com/weiji14))

### Fixed

- Files can be downloaded in the cloud([#1009](https://github.com/nsidc/earthaccess/issues/1009))([@betolink](https://github.com/betolink))
- Corrected Harmony typo in notebooks/Demo.ipynb([#995](https://github.com/nsidc/earthaccess/issues/995))([@stelios-c](https://github.com/stelios-c))
- Resolved an error in virtual dataset tutorial notebook ([#1044](https://github.com/nsidc/earthaccess/issues/1044))([@danielfromearth](https://github.com/danielfromearth))
- Issue when `FileDistributionInformation` did not exist for a collection
  ([#971](https://github.com/nsidc/earthaccess/pull/971))
  ([@mike-gangl](https://github.com/mike-gangl/))
- Reflected new publisher of SEDAC datasets ([#1032](https://github.com/nsidc/earthaccess/issues/1032))([@itcarroll](https://github.com/itcarroll))
- Better proxying by `EarthAccessFile` with correct MRO ([#610](https://github.com/nsidc/earthaccess/issues/610))([@alexandervladsemenov](https://github.com/alexandervladsemenov), [@itcarroll](https://github.com/itcarroll))

## [0.14.0] - 2025-02-11

### Added

- `search_datasets` now accepts a `has_granules` keyword argument. Use
  `has_granules=False` to search for metadata about collections with no
  associated granules. The default value set in `DataCollections` remains `True`.
  ([#939](https://github.com/nsidc/earthaccess/issues/939))
  ([**@juliacollins**](https://github.com/juliacollins))

### Changed

- **Breaking**: earthaccess will now raise an exception when login credentials are
  rejected.  If you need the old behavior, please use a `try` block.
  ([#946](https://github.com/nsidc/earthaccess/pull/946))
  ([**@mfisher87**](https://github.com/mfisher87), [@chuckwondo](https://github.com/chuckwondo),
  and [@jhkennedy](https://github.com/jhkennedy))

## [0.13.0] - 2025-01-28

### Added

- VirtualiZarr: earthaccess can open archival formats (NetCDF, HDF5) as if they were Zarr by leveraging VirtualiZarr
  In order to use this capability the collection needs to be supported by OPeNDAP and have dmrpp files.
  See [example notebooks](https://github.com/nsidc/earthaccess/blob/main/docs/tutorials/dmrpp-virtualizarr.ipynb)!
  ([**@ayushnag**](https://github.com/ayushnag) and [**@TomNicholas**](https://github.com/TomNicholas/))

### Fixed

- `earthaccess.download` will let requests automatically decode compressed content
  ([#887](https://github.com/nsidc/earthaccess/issues/887))
  ([**@itcarroll**](https://github.com/itcarroll))

- `earthaccess.download` now shares the authenticated session cookie among threads to avoid overloading EDL.
  ([#913](https://github.com/nsidc/earthaccess/issues/913))
  ([**@hailiangzhang**](https://github.com/hailiangzhang))

## [0.12.0] - 2024-11-13

### Changed

- Refactored our development guide to clarify development environment setup and how to run tests
  ([@jhkennedy](https://github.com/jhkennedy))
- Use built-in `assert` statements instead of `unittest` assertions in
  integration tests ([#743](https://github.com/nsidc/earthaccess/issues/743))
  ([@chuckwondo](https://github.com/chuckwondo))

### Added

- Add support for opening data files with virtualizarr and NASA dmrpp with `open_virtual_dataset`
  ([#605](https://github.com/nsidc/earthaccess/issues/605))
  ([@ayushnag](https://github.com/ayushnag))
- Add support for `NETRC` environment variable to override default `.netrc` file
  location ([#480](https://github.com/nsidc/earthaccess/issues/480))
  ([@chuckwondo](https://github.com/chuckwondo))
- Add `nox` session for running integration tests locally
  ([#815](https://github.com/nsidc/earthaccess/issues/815); [@chuckwondo](https://github.com/chuckwondo) and ([#872](https://github.com/nsidc/earthaccess/issues/872); [@jhkennedy](https://github.com/jhkennedy))
- Auto-add comment to PR that requires maintainer to review and re-run
  integration tests ([#824](https://github.com/nsidc/earthaccess/issues/824))
  ([@chuckwondo](https://github.com/chuckwondo))
- Add authentication to User Guide documentation. ([#763](https://github.com/nsidc/earthaccess/pull/763)) ([@andypbarrett](https://github.com/andypbarrett))

### Removed

- The `scripts/integration-test.sh` script has been removed in favor of the `integration-tests` nox session.
  ([#872](https://github.com/nsidc/earthaccess/issues/872)) ([@jhkennedy](https://github.com/jhkennedy))
- Python 3.9 is no longer supported.
  ([#876](https://github.com/nsidc/earthaccess/pull/876))
  ([@mfisher87](https://github.com/mfisher87))

### Fixed

- `earthaccess.download` will not ignore errors by default
  ([#581](https://github.com/nsidc/earthaccess/issues/581))
  ([**@Sherwin-14**](https://github.com/Sherwin-14),
  [**@chuckwondo**](https://github.com/chuckwondo),
  [**@mfisher87**](https://github.com/mfisher87))
- Integration tests no longer clobber existing `.netrc` file
  ([#806](https://github.com/nsidc/earthaccess/issues/806))
  (@chuckwondo)
- Return an empty list instead of raising an `IndexError` when searches find no results.
  ([#526](https://github.com/nsidc/earthaccess/issues/526))
  ([@jhkennedy](https://github.com/jhkennedy))

## [0.11.0] 2024-10-01

### Changed

- Automatically refresh EDL token and deprecate the `Auth.refresh_tokens` method
  with no replacement, as there is no longer a need to explicitly refresh
  ([#484](https://github.com/nsidc/earthaccess/issues/484))
  ([@fwfichtner](https://github.com/fwfichtner))
- Deprecate `earthaccess.get_s3fs_session` and `Store.get_s3fs_session`.  Use
  `earthaccess.get_s3_filesystem` and `Store.get_s3_filesystem`, respectively,
  instead ([#766](https://github.com/nsidc/earthaccess/issues/766))
  ([@Sherwin-14](https://github.com/Sherwin-14),
  [@chuckwondo](https://github.com/chuckwondo))

### Added

- Add Issue Templates ([#281](https://github.com/nsidc/earthaccess/issues/281))
  ([@Sherwin-14](https://github.com/Sherwin-14))
- Support Service queries
  ([#447](https://github.com/nsidc/earthaccess/issues/447))
  ([@nikki-t](https://github.com/nikki-t),
  [@chuckwondo](https://github.com/chuckwondo),
  [@mfisher87](https://github.com/mfisher87),
  [@betolink](https://github.com/betolink))
- Add example PR links to pull request template
  ([#756](https://github.com/nsidc/earthaccess/issues/756))
  ([@Sherwin-14](https://github.com/Sherwin-14),
  [@mfisher87](https://github.com/mfisher87))
- Add Contributing Naming Convention document
  ([#532](https://github.com/nsidc/earthaccess/issues/532))
  ([@Sherwin-14](https://github.com/Sherwin-14),
  [@mfisher87](https://github.com/mfisher87))

### Removed

- Remove `binder/` directory, as we no longer need a special
  [binder](https://mybinder.org) environment with the top-level
  `environment.yml` introduced in
  [#733](https://github.com/nsidc/earthaccess/issues/733)
  ([@jhkennedy](https://github.com/jhkennedy))

### Fixed

- Remove broken link "Introduction to NASA earthaccess"
  ([#779](https://github.com/nsidc/earthaccess/issues/779))
  ([@Sherwin-14](https://github.com/Sherwin-14))
- Restore automation for tidying notebooks used in documentation
  ([#788](https://github.com/nsidc/earthaccess/issues/788))
  ([@itcarroll](https://github.com/itcarroll))
- Remove the base class on `EarthAccessFile` to fix method resolution
  ([#610](https://github.com/nsidc/earthaccess/issues/610))
  ([@itcarroll](https://github.com/itcarroll))

## [0.10.0] 2024-07-19

### Changed

- Perform YAML formatting with `yamlfmt` instead of `prettier`
  ([#555](https://github.com/nsidc/earthaccess/issues/555))
  ([@chuckwondo](https://github.com/chuckwondo),
  [@mfisher87](https://github.com/mfisher87))
- Replace `print` calls with `logging` calls where appropriate and add T20 Ruff
  rule ([#511](https://github.com/nsidc/earthaccess/issues/511))
  ([@botanical](https://github.com/botanical),
  [@chuckwondo](https://github.com/chuckwondo),
  [@mfisher87](https://github.com/mfisher87))
- Update `CHANGELOG.md` to follow Common Changelog conventions
  ([#584](https://github.com/nsidc/earthaccess/pull/584))
  ([@danielfromearth](https://github.com/danielfromearth),
  [@chuckwondo](https://github.com/chuckwondo),
  [@jhkennedy](https://github.com/jhkennedy),
  [@mfisher87](https://github.com/mfisher87))

### Added

- Enable queries to Earthdata User Acceptance Testing (UAT) system for
  authenticated accounts
  ([#421](https://github.com/nsidc/earthaccess/issues/421))
  ([@danielfromearth](https://github.com/danielfromearth),
  [@mfisher87](https://github.com/mfisher87),
  [@jhkennedy](https://github.com/jhkennedy),
  [@chuckwondo](https://github.com/chuckwondo),
  [@betolink](https://github.com/betolink))
- Add support for Python 3.12
  ([#457](https://github.com/nsidc/earthaccess/issues/457))
  ([@chuckwondo](https://github.com/chuckwondo),
  [@mfisher87](https://github.com/mfisher87))
- Added documentation for the backwards compatibility
  ([#471](https://github.com/nsidc/earthaccess/issues/471))
  ([@Sherwin-14](https://github.com/Sherwin-14),
  [@mfisher87](https://github.com/mfisher87))

### Removed

- **Breaking:** Remove support for Python 3.8
  ([#457](https://github.com/nsidc/earthaccess/issues/457))
  ([@mfisher87](https://github.com/mfisher87),
  [@chuckwondo](https://github.com/chuckwondo))
- **Breaking:** Remove the `get_user_profile` method and the `email_address` and
  `profile` attributes from the `Auth` class.  Calling the EDL API to get user
  profile information is not intended for library access and is not necessary
  for this library's intended use cases.
  ([#421](https://github.com/nsidc/earthaccess/issues/421))
  ([@danielfromearth](https://github.com/danielfromearth),
  [@mfisher87](https://github.com/mfisher87),
  [@jhkennedy](https://github.com/jhkennedy),
  [@chuckwondo](https://github.com/chuckwondo),
  [@betolink](https://github.com/betolink))

### Fixed

- Use
  [Search After](https://cmr.earthdata.nasa.gov/search/site/docs/search/api.html#search-after)
  for collection and granule searches to support deep-paging through large
  result sets ([#483](https://github.com/nsidc/earthaccess/issues/483))
  ([@doug-newman-nasa](https://github.com/doug-newman-nasa),
  [@chuckwondo](https://github.com/chuckwondo),
  [@mfisher87](https://github.com/mfisher87),
  [@betolink](https://github.com/betolink))
- Correct and enhance static type hints for functions and methods that make CMR
  queries or handle CMR query results
  ([#508](https://github.com/nsidc/earthaccess/issues/508))
  ([@mfisher87](https://github.com/mfisher87),
  [@jhkennedy](https://github.com/jhkennedy),
  [@chuckwondo](https://github.com/chuckwondo),
  [@betolink](https://github.com/betolink))
- Create destination path prior to direct S3 downloads, if it doesn't already
  exist ([#562](https://github.com/nsidc/earthaccess/issues/562))
  ([@itcarroll](https://github.com/itcarroll),
  [@mfisher87](https://github.com/mfisher87),
  [@chuckwondo](https://github.com/chuckwondo))
- Fix broken image link in sea level rise tutorial
  ([#427](https://github.com/nsidc/earthaccess/issues/427))
  ([@jbrownrs](https://github.com/jbrownrs))

## [0.9.0] - 2024-02-28

### Added

- Improve search by adding instrument and project to collection queries
  ([#427](https://github.com/nsidc/earthaccess/issues/427))
  ([@betolink](https://github.com/betolink),
  [@mfisher87](https://github.com/mfisher87),
  [@jhkennedy](https://github.com/jhkennedy))
- Add user-agent in the request to track usage
  ([#436](https://github.com/nsidc/earthaccess/issues/436))
  ([@asteiker](https://github.com/asteiker),
  [@@mikedorfman](https://github.com/@mikedorfman),
  [@betolink](https://github.com/betolink))

### Fixed

- Implement more trusted domains in the SessionWithRedirection
  ([#439](https://github.com/nsidc/earthaccess/issues/439))
  ([@cmspeed](https://github.com/cmspeed),
  [@mfisher87](https://github.com/mfisher87),
  [@betolink](https://github.com/betolink),
  [@jhkennedy](https://github.com/jhkennedy))
- Use an authenticated session for hits() instead of calling parent's class
  super() ([#438](https://github.com/nsidc/earthaccess/issues/438))
  ([@betolink](https://github.com/betolink),
  [@mfisher87](https://github.com/mfisher87),
  [@jhkennedy](https://github.com/jhkennedy))

## [0.8.2] - 2023-12-06

### Changed

- Update poetry lockfile
  ([#403](https://github.com/nsidc/earthaccess/pull/403))
  ([@jrbourbeau](https://github.com/jrbourbeau))
- Use YAML formatting (prettier)
  ([#398](https://github.com/nsidc/earthaccess/pull/398))
  ([@jrbourbeau](https://github.com/jrbourbeau))

### Added

- Add CI tests with minimum supported versions
  ([#402](https://github.com/nsidc/earthaccess/pull/402))
  ([@jrbourbeau](https://github.com/jrbourbeau),
  [@mfisher87](https://github.com/mfisher87),
  [@jhkennedy](https://github.com/jhkennedy))
- Add `python-dateutil` as a direct dependency
  ([#397](https://github.com/nsidc/earthaccess/pull/397))
  ([@jrbourbeau](https://github.com/jrbourbeau))

### Removed

- Remove binder PR comments
  ([#400](https://github.com/nsidc/earthaccess/pull/400))
  ([@jrbourbeau](https://github.com/jrbourbeau))

### Fixed

- Enable AWS check with IMDSv2
  ([#391](https://github.com/nsidc/earthaccess/pull/391))
  ([@jrbourbeau](https://github.com/jrbourbeau),
  [@mfisher87](https://github.com/mfisher87),
  [@itcarroll](https://github.com/itcarroll))
- Add region to running in AWS check
  ([#395](https://github.com/nsidc/earthaccess/pull/395))
  ([@jrbourbeau](https://github.com/jrbourbeau),
  [@betolink](https://github.com/betolink))
- Handle opening multi-file granules
  ([#394](https://github.com/nsidc/earthaccess/pull/394))
  ([@jrbourbeau](https://github.com/jrbourbeau),
  [@betolink](https://github.com/betolink))

## [0.8.1] - 2023-12-01

### Changed

- Handle S3 credential expiration more gracefully
  ([#354](https://github.com/nsidc/earthaccess/pull/354))
  ([@jrbourbeau](https://github.com/jrbourbeau),
  [@mfisher87](https://github.com/mfisher87))
- Use dependabot to update GitHub Actions
  ([#373](https://github.com/nsidc/earthaccess/pull/373))
  ([@jhkennedy](https://github.com/jhkennedy))
- Consolidate dependabot updates
  ([#380](https://github.com/nsidc/earthaccess/pull/380))
  ([@mfisher87](https://github.com/mfisher87))
- Switch to `ruff` for formatting
  ([#372](https://github.com/nsidc/earthaccess/pull/372))
  ([@jrbourbeau](https://github.com/jrbourbeau),
  [@mfisher87](https://github.com/mfisher87))

### Added

- Add `kerchunk` metadata consolidation utility
  ([#278](https://github.com/nsidc/earthaccess/pull/278))
  ([@jrbourbeau](https://github.com/jrbourbeau),
  [@mfisher87](https://github.com/mfisher87),
  [@betolink](https://github.com/betolink),
  [@martindurant](https://github.com/martindurant),
  [@lsterzinger](https://github.com/lsterzinger),
  [@mrocklin](https://github.com/mrocklin))

## [0.8.0] - 2023-11-29

### Changed

- Raise errors instead of `print`ing them in more cases
  ([#351](https://github.com/nsidc/earthaccess/pull/351))
  ([@jrbourbeau](https://github.com/jrbourbeau))
- `daac` and `provider` parameters are now normalized to uppercase, since
  lowercase characters are never valid
  ([#355](https://github.com/nsidc/earthaccess/pull/355))
  ([@jrbourbeau](https://github.com/jrbourbeau),
  [@mfisher87](https://github.com/mfisher87))
- Allow single file URL inputs for `earthaccess.download`
  ([#347](https://github.com/nsidc/earthaccess/pull/347))
  ([@jrbourbeau](https://github.com/jrbourbeau),
  [@mfisher87](https://github.com/mfisher87))

### Fixed

- Fix zero granules being reported for restricted datasets
  ([#358](https://github.com/nsidc/earthaccess/pull/358))
  ([@danielfromearth](https://github.com/danielfromearth))

## [0.7.1] - 2023-11-08

### Fixed

- Treat granules without `RelatedUrls` as not cloud-hosted
  ([#339](https://github.com/nsidc/earthaccess/pull/339))
  ([@mfisher87](https://github.com/mfisher87))

## [0.7.0] - 2023-10-31

### Changed

- `earthaccess.download` now accepts a single granule as input in addition to a
  list of granules ([#317](https://github.com/nsidc/earthaccess/pull/317))
  ([@jrbourbeau](https://github.com/jrbourbeau))
- `earthaccess.download` now returns fully qualified local file paths
  ([#317](https://github.com/nsidc/earthaccess/pull/317))
  ([@jrbourbeau](https://github.com/jrbourbeau))

### Added

- Earthaccess will now automatically search for Earthdata authentication.
  ``earthaccess.login()`` still works as before, but is no longer required if
  you have a ``~/.netrc`` file for have set ``EARTHDATA_USERNAME`` and
  ``EARTHDATA_PASSWORD`` environment variables
  ([#300](https://github.com/nsidc/earthaccess/pull/300))
  ([@jrbourbeau](https://github.com/jrbourbeau),
  [@mfisher87](https://github.com/mfisher87))
- Add `earthaccess.auth_environ()` utility for getting Earthdata authentication
  environment variables ([#316](https://github.com/nsidc/earthaccess/pull/316))
  ([@jrbourbeau](https://github.com/jrbourbeau),
  [@mfisher87](https://github.com/mfisher87))

### Fixed

- Fix spelling mistake in `access` variable assignment (`direc` -> `direct`) in
  `earthaccess.store._get_granules`
  ([#308](https://github.com/nsidc/earthaccess/pull/308))
  ([@trey-stafford](https://github.com/trey-stafford))
- Pass `threads` arg to `_open_urls_https` in `earthaccess.store._open_urls`,
  replacing the hard-coded value of 8
  ([#308](https://github.com/nsidc/earthaccess/pull/308))
  ([@trey-stafford](https://github.com/trey-stafford))
- Return S3 data links by default when in region
  ([#318](https://github.com/nsidc/earthaccess/pull/318))
  ([@jrbourbeau](https://github.com/jrbourbeau),
  [@mfisher87](https://github.com/mfisher87),
  [@jhkennedy](https://github.com/jhkennedy))

## [0.6.0] - 2023-09-20

### Added

- `earthaccess.get_s3fs_session()` can use the results to find the right set of
  S3 credentials ([#296](https://github.com/nsidc/earthaccess/pull/296))
  ([@betolink](https://github.com/betolink))

### Fixed

- `earthaccess.search_datasets()` and `earthaccess.search_data()` can find
  restricted datasets ([#296](https://github.com/nsidc/earthaccess/pull/296))
  ([@betolink](https://github.com/betolink))
- Fix distributed serialization for EarthAccessFile
  ([#301](https://github.com/nsidc/earthaccess/pull/301))
  ([@jrbourbeau](https://github.com/jrbourbeau)) and
  ([#276](https://github.com/nsidc/earthaccess/pull/276))
  ([@jrbourbeau](https://github.com/jrbourbeau),
  [@betolink](https://github.com/betolink))

## [0.5.3] - 2023-08-01

### Added

- Add download from onprem how-to
  ([#265](https://github.com/nsidc/earthaccess/pull/265))
  ([@andypbarrett](https://github.com/andypbarrett))

### Changed

- For CI, integration tests are now only run when we push to main (after a
  merge) ([#267](https://github.com/nsidc/earthaccess/pull/267))
  ([@betolink](https://github.com/betolink))
- For CI, unit tests are run for any branch and opened PR
  ([#267](https://github.com/nsidc/earthaccess/pull/267))
  ([@betolink](https://github.com/betolink))
- Update example in `search_datasets`
  ([#247](https://github.com/nsidc/earthaccess/pull/247))
  ([@jrbourbeau](https://github.com/jrbourbeau))
- Improve remote cluster performance
  ([#259](https://github.com/nsidc/earthaccess/pull/259))
  ([@jrbourbeau](https://github.com/jrbourbeau),
  [@mrocklin](https://github.com/mrocklin),
  [@mfisher87](https://github.com/mfisher87))
- Return useful error message for failed download
  ([#263](https://github.com/nsidc/earthaccess/pull/263))
  ([@andypbarrett](https://github.com/andypbarrett))

### Fixed

- Granule's size() returned zero
  ([#267](https://github.com/nsidc/earthaccess/pull/267))
  ([@betolink](https://github.com/betolink))
- Add exception handling for fsspec sessions, thanks to @jrbourbeau
  ([#249](https://github.com/nsidc/earthaccess/pull/249))
  ([@jrbourbeau](https://github.com/jrbourbeau))

## [0.5.2] - 2023-04-21

### Removed

- Remove Benedict (core dependency) as the default dict for JSON coming from CMR
  ([#229](https://github.com/nsidc/earthaccess/pull/229),
  [#230](https://github.com/nsidc/earthaccess/issues/230))
  ([@psarka](https://github.com/psarka))

### Fixed

- S3 credentials endpoints are tried with tokens and basic auth until all the
  DAACs accept the same auth
  ([#234](https://github.com/nsidc/earthaccess/pull/234))
  ([@betolink](https://github.com/betolink))

## [0.5.1] - 2023-03-20

### Changed

- For CI, documentation for readthedocs fixed by including poetry as the default
  tool ([#214](https://github.com/nsidc/earthaccess/pull/214))
  ([@betolink](https://github.com/betolink))
- For CI, injected new secrets to test Auth using the icepyx convention
  (EARTHDATA_USERNAME) ([#214](https://github.com/nsidc/earthaccess/pull/214))
  ([@JessicaS11](https://github.com/JessicaS11),
  [@betolink](https://github.com/betolink))

### Added

- Add ability to get the user's profile with auth.user_profile which includes
  the user email ([#214](https://github.com/nsidc/earthaccess/pull/214))
  ([@betolink](https://github.com/betolink))
- Add LAAD as a supported DAAC
  ([#214](https://github.com/nsidc/earthaccess/pull/214))
  ([@betolink](https://github.com/betolink))

### Removed

- Remove magic from dependencies (not available in windows and not used but just
  in tests) ([#214](https://github.com/nsidc/earthaccess/pull/214))
  ([@betolink](https://github.com/betolink))

### Fixed

- `get_s3_credentials()` only worked when a netrc file was present, bug reported
  by @scottyhq and @JessicaS11
  ([#214](https://github.com/nsidc/earthaccess/pull/214))
  ([@betolink](https://github.com/betolink),
  [@JessicaS11](https://github.com/JessicaS11),
  [@scottyhq](https://github.com/scottyhq))
- Include tests for all DAAC S3 endpoints
  ([#214](https://github.com/nsidc/earthaccess/pull/214))
  ([@betolink](https://github.com/betolink))
- Update notebooks to use the new top level API
  ([#214](https://github.com/nsidc/earthaccess/pull/214))
  ([@betolink](https://github.com/betolink))

## [0.5.0] - 2023-02-23

### Changed

- For CI, documentation is now only built for the main, dev and documentation
  branches ([#202](https://github.com/nsidc/earthaccess/pull/202))
  ([@betolink](https://github.com/betolink))
- For CI, notebooks are executed every time the documentation gets published!
  ([#202](https://github.com/nsidc/earthaccess/pull/202))
  ([@betolink](https://github.com/betolink),
  [@asteiker](https://github.com/asteiker))

### Added

- Add ability to use the top level API to get S3 credentials, authenticated
  fsspec and requests sessions!
  ([#202](https://github.com/nsidc/earthaccess/pull/202))
  ([@betolink](https://github.com/betolink))
- Make available ASF direct access for Sentinel1 products
  ([#202](https://github.com/nsidc/earthaccess/pull/202))
  ([@betolink](https://github.com/betolink))

### Fixed

- Fix a bug where the Auth class is invoked without the proper parameters
  ([#202](https://github.com/nsidc/earthaccess/pull/202))
  ([@JessicaS11](https://github.com/JessicaS11))
- Raise and exception if a user specifies the netrc strategy and there is no
  netrc ([#202](https://github.com/nsidc/earthaccess/pull/202))
  ([@betolink](https://github.com/betolink))
- S3 URLs broke the Store class when opened outside AWS
  ([#202](https://github.com/nsidc/earthaccess/pull/202))
  ([@betolink](https://github.com/betolink))
- Opening files using URLs was not working properly on AWS, thanks to @amfriesz
  for reporting it!  ([#202](https://github.com/nsidc/earthaccess/pull/202))
  ([@betolink](https://github.com/betolink),
  [@amfriesz](https://github.com/amfriesz))

## [0.4.7] - 2022-12-11

### Fixed

- Fix open() for direct access
  ([#186](https://github.com/nsidc/earthaccess/pull/186))
  ([@betolink](https://github.com/betolink))
- Move python-magic to the dev section because it is a test dependency
  ([#186](https://github.com/nsidc/earthaccess/pull/186))
  ([@betolink](https://github.com/betolink))
- Make minor edits in the README
  ([#186](https://github.com/nsidc/earthaccess/pull/186))
  ([@betolink](https://github.com/betolink))

## [0.4.6] - 2022-12-08

### Changed

- For CI, only run the publish workflow after a release on GitHub
  ([#183](https://github.com/nsidc/earthaccess/pull/183))
  ([@betolink](https://github.com/betolink))

### Added

- Add feature to search collections by DOI
  ([#183](https://github.com/nsidc/earthaccess/pull/183))
  ([@betolink](https://github.com/betolink))
- Add new API documentation and simplify notation to access data
  ([#183](https://github.com/nsidc/earthaccess/pull/183))
  ([@jroebuck932](https://github.com/jroebuck932))

## [0.4.1] - 2022-11-02

### Changed

- For CI, install Poetry using the new script
  ([#131](https://github.com/nsidc/earthaccess/pull/131))
  ([@betolink](https://github.com/betolink))
- For CI, change dependabot alerts to monthly
  ([#131](https://github.com/nsidc/earthaccess/pull/131))
  ([@betolink](https://github.com/betolink))
- Improve documentation by reimplementing python_cmr methods for docstring
  compatibility ([#131](https://github.com/nsidc/earthaccess/pull/131))
  ([@betolink](https://github.com/betolink))
- Use `CMR-Search-After`
  ([#145](https://github.com/nsidc/earthaccess/issues/145))
  ([@betolink](https://github.com/betolink))

### Added

- Add GES_DISC S3 endpoint
  ([#131](https://github.com/nsidc/earthaccess/pull/131))
  ([@betolink](https://github.com/betolink))
- Improve documentation by adding types to method signatures
  ([#131](https://github.com/nsidc/earthaccess/pull/131))
  ([@betolink](https://github.com/betolink))

## [0.4.0] - 2022-08-17

### Added

- Add store, auth to docs and update mkdocs config
  ([#119](https://github.com/nsidc/earthaccess/pull/119))
  ([@betolink](https://github.com/betolink))
- For `auth`, add the ability to persist credentials into a `.netrc` file
  ([#119](https://github.com/nsidc/earthaccess/pull/119))
  ([@betolink](https://github.com/betolink))
- For `store`, use fsspec s3fs for in cloud access and https sessions for out of
  region access ([#43](https://github.com/nsidc/earthaccess/issues/43))
  ([@betolink](https://github.com/betolink))
- For `store`, can open files with fsspec in and out of region (stream into
  xarray) ([#41](https://github.com/nsidc/earthaccess/issues/41))
  ([@betolink](https://github.com/betolink))

## [0.3.0] - 2022-04-28

### Changed

- Update python-cmr to NASA fork
  ([#75](https://github.com/nsidc/earthaccess/pull/75))
  ([@jhkennedy](https://github.com/jhkennedy))
- Drop unused `pydantic` dependency
  ([`5761548`](https://github.com/nsidc/earthaccess/pull/75/commits/5761548fcd8ba8733ce4f5ff9b8ce7967c3a8398))
  ([@jhkennedy](https://github.com/jhkennedy))
- Auth can refresh CMR tokens
  ([#82](https://github.com/nsidc/earthaccess/pull/82))
  ([@betolink](https://github.com/betolink))
- Verify git tag and poetry version are the same before publishing to PyPI

### Added

- Add documentation for readthedocs and GitHub
  ([#82](https://github.com/nsidc/earthaccess/pull/82))
  ([@betolink](https://github.com/betolink))

### Removed

- **Breaking**: Drop python 3.7 support
  ([#82](https://github.com/nsidc/earthaccess/pull/82))
  ([@betolink](https://github.com/betolink))

### Fixed

- Fix bug with CMR tokens
- Add missing `python-datutil` dependency
  ([`747e992`](https://github.com/nsidc/earthaccess/pull/75/commits/747e9926a5ab83d75bbf7f17d4c52f24b563147b))
  ([@jhkennedy](https://github.com/jhkennedy))

## [0.2.2] - 2022-03-23

### Fixed

- Fix store to download multi-file granules
  ([#73](https://github.com/nsidc/earthaccess/pull/73))
  ([@betolink](https://github.com/betolink))
- Fix granule formatting ([#73](https://github.com/nsidc/earthaccess/pull/73))
  ([@betolink](https://github.com/betolink))

## [0.2.1] - 2022-03-19

### Changed

- Rename Accessor to Store
  ([`4bd618d`](https://github.com/nsidc/earthaccess/pull/66/commits/4bd618d4d48c3cd256a077fb8329f40df2d5b7ff))
  ([@betolink](https://github.com/betolink))
- Relax dependency requirements
  ([`c9a5ed6`](https://github.com/nsidc/earthaccess/pull/66/commits/c9a5ed6b917435e7c4ece58485939065fa71cc8f))
  ([@betolink](https://github.com/betolink))
- Store can download plain links if they are on prem
  ([`92d2919`](https://github.com/nsidc/earthaccess/commit/92d291962e5b72b458c2971eae8a6b813d4bae39))
  ([@betolink](https://github.com/betolink))

## [0.1.0-beta.1] - 2021-09-21

_Conception!_

### Added

- Add basic classes to interact with NASA CMR, EDL and cloud access.
- Basic object formatting.

[0.1.0-beta.1]: https://github.com/betolink/earthaccess/releases/tag/v0.1.0-beta.1
[0.2.1]: https://github.com/betolink/earthaccess/releases/tag/v0.2.1
[0.2.2]: https://github.com/betolink/earthaccess/releases/tag/v0.2.2
[0.3.0]: https://github.com/betolink/earthaccess/releases/tag/v0.3.0
[0.4.1]: https://github.com/nsidc/earthaccess/releases/tag/v0.4.1
[0.4.6]: https://github.com/nsidc/earthaccess/releases/tag/v0.4.6
[0.4.7]: https://github.com/nsidc/earthaccess/releases/tag/v0.4.7
[0.5.0]: https://github.com/nsidc/earthaccess/releases/tag/v0.5.0
[0.5.1]: https://github.com/nsidc/earthaccess/releases/tag/v0.5.1
[0.5.2]: https://github.com/nsidc/earthaccess/releases/tag/v0.5.2
[0.5.3]: https://github.com/nsidc/earthaccess/releases/tag/v0.5.3
[0.6.0]: https://github.com/nsidc/earthaccess/releases/tag/v0.6.0
[0.7.0]: https://github.com/nsidc/earthaccess/releases/tag/v0.7.0
[0.7.1]: https://github.com/nsidc/earthaccess/releases/tag/v0.7.1
[0.8.0]: https://github.com/nsidc/earthaccess/releases/tag/v0.8.0
[0.8.1]: https://github.com/nsidc/earthaccess/releases/tag/v0.8.1
[0.8.2]: https://github.com/nsidc/earthaccess/releases/tag/v0.8.2
[0.9.0]: https://github.com/nsidc/earthaccess/releases/tag/v0.9.0
[0.10.0]: https://github.com/nsidc/earthaccess/releases/tag/v0.10.0
[0.11.0]: https://github.com/nsidc/earthaccess/releases/tag/v0.11.0
[0.12.0]: https://github.com/nsidc/earthaccess/releases/tag/v0.12.0
[0.13.0]: https://github.com/nsidc/earthaccess/releases/tag/v0.13.0
[0.14.0]: https://github.com/nsidc/earthaccess/releases/tag/v0.14.0
[0.15.0]: https://github.com/nsidc/earthaccess/releases/tag/v0.15.0
[0.15.1]: https://github.com/nsidc/earthaccess/releases/tag/v0.15.1
[Unreleased]: https://github.com/nsidc/earthaccess/compare/v0.15.1...HEAD<|MERGE_RESOLUTION|>--- conflicted
+++ resolved
@@ -7,15 +7,6 @@
 
 ## [Unreleased]
 
-<<<<<<< HEAD
-### Removed
-
-- Removed `keyword` and `type` kwargs from `search_services` documentation to be consistent with `search_for_services` documentation.
-  ([#1093](https://github.com/nsidc/earthaccess/issues/1093))
-  ([@battistowx](https://github.com/battistowx))
-
-## [v0.15.1] - 2025-09-16
-=======
 ### Added
 
 - Added methods `doi` and `citation` to `DataCollection` class.
@@ -23,7 +14,6 @@
   (@Sherwin-14, @chuckwondo)
 
 ### Removed
->>>>>>> 853a641b
 
 - **Breaking:** Remove _default automatic login_ behavior.  This removes
   previously undocumented behavior, where a user would be logged in
@@ -40,6 +30,10 @@
 
   Removing this automatic behavior was necessary to fix
   [#945](https://github.com/nsidc/earthaccess/issues/945).
+  
+ - Removed `keyword` and `type` kwargs from `search_services` documentation to be consistent with `search_for_services` documentation.
+  ([#1093](https://github.com/nsidc/earthaccess/issues/1093))
+  ([@battistowx](https://github.com/battistowx))
 
 ### Fixed
 
