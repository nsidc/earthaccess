site_name: earthaccess
site_description: Client library for NASA Earthdata APIs
site_url: https://github.com/nsidc/earthaccess

# Fail on broken links
strict: false

theme:
  name: "material"
  logo: earth.png
  favicon: earth.png
  palette:
    - scheme: default
      primary: teal
      toggle:
        icon: material/toggle-switch-off-outline
        name: Switch to dark mode
    - scheme: slate
      toggle:
        icon: material/toggle-switch
        name: Switch to light mode
  features:
    # Allow navigation sections to link to index/overview pages.
    # See: https://squidfunk.github.io/mkdocs-material/setup/setting-up-navigation/#section-index-pages
    - navigation.indexes

repo_name: nsidc/earthaccess
repo_url: https://github.com/nsidc/earthaccess
edit_uri: ""

extra_css:
  - css/styles.css

plugins:
  - search
  - mermaid2
  - mkdocstrings:
      default_handler: python
      handlers:
        python:
          options:
            docstring_style: google
            docstring_options:
              ignore_init_summary: no
            merge_init_into_class: yes
            show_submodules: no
            show_root_heading: false
            show_source: false
  - redirects:
      redirect_maps:
        'CODE_OF_CONDUCT.md': 'contributing/code-of-conduct.md'
        'CODE_OF_CONDUCT.md.md': 'contributing/code-of-conduct.md'
  - mkdocs-jupyter:
      execute: True
      ignore:
        - "tutorials/dask.ipynb"
        - "**/.ipynb_checkpoints/*"

nav:
  - "What is earthaccess?": "index.md"
  - "Quick start": "quick-start.md"
  - "Work with us":
      - "contributing/index.md" # << Link target of the parent node
      - "Development Guide": "contributing/development.md"
      - "Releasing Guide": "contributing/releasing.md"
      - "Maintainers Guide": "contributing/maintainers-guide.md"
      - "Triaging Guide": "contributing/triaging.md"
      - "Code of Conduct": "contributing/code-of-conduct.md"
<<<<<<< HEAD
      - "Contributing naming convention": "contributing/naming-convention.md"

=======
      - "Meet-ups": "contributing/our-meet-ups.md"
      - "Topics":
          - "Naming conventions": "contributing/naming-convention.md"
          - "Integration tests": "contributing/integration-tests.md"
>>>>>>> d4ea19cd
  - "Resources": "resources.md"
  - USER GUIDE:
      - "user_guide/index.md"
      - "Authentication": "user_guide/authenticate.md"
      - "Search": "user_guide/search.md"
      - "Access": "user_guide/access.md"
      - "Backwards Compatibility": "user_guide/backwards-compatibility.md"
  - HOW-TO:
      - "Authenticate with Earthdata Login": "howto/authenticate.md"
      - "Search NASA datasets using filters": "howto/search-collections.md"
      - "Search for data using filters": "howto/search-granules.md"
      - "Determine if a dataset is available in the cloud": "howto/storage-location.md"
      - "Access data": "howto/access-data.md"
      - "Using authenticated sessions to access data": "howto/edl.ipynb"
      - "Download data from on-prem location": "howto/onprem.md"
      - "Direct S3 access - Open/stream files in the cloud": "howto/cloud.md"
      - "Search for services": "howto/search-services.md"
  - TUTORIALS:
      - "Accessing remote NASA data with fsspec": "tutorials/file-access.ipynb"
      - "Search and access of restricted datasets": "tutorials/restricted-datasets.ipynb"
      - "Reproducing NASA sea level rise infographic": "tutorials/SSL.ipynb"
      - "Accessing and visualizing EMIT data with a few lines of code": "tutorials/emit-earthaccess.ipynb"
      - "Cloud optimized access to TEMPO air quality data with earthaccess and virtualizarr": "tutorials/virtual_dataset_tutorial_with_TEMPO_Level3.ipynb"
  - USER REFERENCE:
      - API:
          - "Search and Access": "user-reference/api/api.md"
      - Modules:
          - Collections:
              - "Collection Queries": "user-reference/collections/collections-query.md"
              - "Collection Results": "user-reference/collections/collections.md"
              - "Collection Services": "user-reference/collections/collections-services.md"
          - Granules:
              - "Granule Queries": "user-reference/granules/granules-query.md"
              - "Granule Results": "user-reference/granules/granules.md"
          - Store:
              - "Store": "user-reference/store/store.md"
          - Auth:
              - "Auth": "user-reference/auth/auth.md"
      - Glossary:
          - "NASA Glossary": "user-reference/glossary/nasa-glossary.md"
          - "Cloud Computing Terminology": "user-reference/glossary/cloud-glossary.md"

markdown_extensions:
  - admonition
  - callouts
  - pymdownx.details
  - meta
  - toc:
      toc_depth: 2
  - pymdownx.highlight:
      anchor_linenums: true
  - pymdownx.inlinehilite
  - pymdownx.snippets
  - pymdownx.superfences:
      custom_fences:
        - name: mermaid
          class: mermaid
          format: !!python/name:mermaid2.fence_mermaid_custom

  - pymdownx.tabbed:
      alternate_style: true

watch:
  - docs
  - earthaccess
  - notebooks<|MERGE_RESOLUTION|>--- conflicted
+++ resolved
@@ -66,15 +66,11 @@
       - "Maintainers Guide": "contributing/maintainers-guide.md"
       - "Triaging Guide": "contributing/triaging.md"
       - "Code of Conduct": "contributing/code-of-conduct.md"
-<<<<<<< HEAD
       - "Contributing naming convention": "contributing/naming-convention.md"
-
-=======
       - "Meet-ups": "contributing/our-meet-ups.md"
       - "Topics":
           - "Naming conventions": "contributing/naming-convention.md"
           - "Integration tests": "contributing/integration-tests.md"
->>>>>>> d4ea19cd
   - "Resources": "resources.md"
   - USER GUIDE:
       - "user_guide/index.md"
