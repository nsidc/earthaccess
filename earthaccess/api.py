--- conflicted
+++ resolved
@@ -5,13 +5,8 @@
 
 import earthaccess
 
-<<<<<<< HEAD
 from .auth import Auth, Env
-from .results import DataGranule
-=======
-from .auth import Auth
 from .results import DataCollection, DataGranule
->>>>>>> 0e4f3928
 from .search import CollectionQuery, DataCollections, DataGranules, GranuleQuery
 from .store import Store
 from .utils import _validation as validate
