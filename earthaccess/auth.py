import getpass
import importlib.metadata
import logging
import os
from enum import Enum
from netrc import NetrcParseError
from pathlib import Path
from typing import Any, Dict, List, Optional
from urllib.parse import urlparse

import requests  # type: ignore
from tinynetrc import Netrc

from .daac import DAACS

try:
    user_agent = f"earthaccess v{importlib.metadata.version('earthaccess')}"
except importlib.metadata.PackageNotFoundError:
    user_agent = "earthaccess"


logger = logging.getLogger(__name__)


class Env(Enum):
    """
    Host URL options, for different Earthdata domains.
    """
    PROD = "urs.earthdata.nasa.gov"
    UAT = "uat.urs.earthdata.nasa.gov"
    SIT = "sit.urs.earthdata.nasa.gov"

class SessionWithHeaderRedirection(requests.Session):
    """
    Requests removes auth headers if the redirect happens outside the
    original req domain.
    """

<<<<<<< HEAD
    AUTH_HOST = Env.PROD.value
=======
    AUTH_HOSTS: List[str] = [
        "urs.earthdata.nasa.gov",
        "cumulus.asf.alaska.edu",
        "sentinel1.asf.alaska.edu",
        "nisar.asf.alaska.edu",
        "datapool.asf.alaska.edu",
    ]
>>>>>>> 6b86f495

    def __init__(
        self, username: Optional[str] = None, password: Optional[str] = None
    ) -> None:
        super().__init__()
        self.headers.update({"User-Agent": user_agent})

        if username and password:
            self.auth = (username, password)

    # Overrides from the library to keep headers when redirected to or from
    # the NASA auth host.
    def rebuild_auth(self, prepared_request: Any, response: Any) -> None:
        headers = prepared_request.headers
        url = prepared_request.url

        if "Authorization" in headers:
            original_parsed = urlparse(response.request.url)
            redirect_parsed = urlparse(url)
            if (original_parsed.hostname != redirect_parsed.hostname) and (
                redirect_parsed.hostname not in self.AUTH_HOSTS
                or original_parsed.hostname not in self.AUTH_HOSTS
            ):
                logger.debug(
                    f"Deleting Auth Headers: {original_parsed.hostname} -> {redirect_parsed.hostname}"
                )
                del headers["Authorization"]
        return


class Auth(object):
    """Authentication class for operations that require Earthdata login (EDL)."""

    def __init__(self) -> None:
        self.authenticated = False
        self.tokens: List = []
        self._set_earthdata_environment(Env.PROD)

<<<<<<< HEAD
    def login(self, strategy: str = "netrc", persist: bool = False,
              earthdata_environment: Optional[Env] = None) -> Any:
        """Authenticate with Earthdata login
=======
    def login(self, strategy: str = "netrc", persist: bool = False) -> Any:
        """Authenticate with Earthdata login.
>>>>>>> 6b86f495

        Parameters:
            strategy:
                The authentication method.

                * **"interactive"**: Enter a username and password.
                * **"netrc"**: (default) Retrieve a username and password from ~/.netrc.
                * **"environment"**:
                    Retrieve a username and password from $EARTHDATA_USERNAME and $EARTHDATA_PASSWORD.
            persist: Will persist credentials in a `.netrc` file.

<<<<<<< HEAD
                    "environment": retrieve username and password from $EARTHDATA_USERNAME and $EARTHDATA_PASSWORD.
            persist (Boolean): will persist credentials in a .netrc file
            earthdata_environment (Env): the CMR endpoint to log in to Earthdata, defaults to PROD
=======
>>>>>>> 6b86f495
        Returns:
            An instance of Auth.
        """
        if self.authenticated and (earthdata_environment == self.earthdata_environment):
            logger.debug("We are already authenticated with NASA EDL")
            return self
        if strategy == "interactive":
            self._interactive(persist)
        if strategy == "netrc":
            self._netrc()
        if strategy == "environment":
            self._environment()

        if earthdata_environment is not None:
            self._set_earthdata_environment(earthdata_environment)

        return self

    def _set_earthdata_environment(self, earthdata_environment: Env) -> None:
        self.earthdata_environment = earthdata_environment

        # Maybe all these predefined URLs should be in a constants.py file
        self.EDL_GET_TOKENS_URL = f"https://{self.earthdata_environment.value}/api/users/tokens"
        self.EDL_GET_PROFILE = f"https://{self.earthdata_environment.value}/api/users/<USERNAME>?client_id=ntD0YGC_SM3Bjs-Tnxd7bg"
        self.EDL_GENERATE_TOKENS_URL = f"https://{self.earthdata_environment.value}/api/users/token"
        self.EDL_REVOKE_TOKEN = f"https://{self.earthdata_environment.value}/api/users/revoke_token"

        self._eula_url = f"https://{self.earthdata_environment.value}/users/earthaccess/unaccepted_eulas"
        self._apps_url = f"https://{self.earthdata_environment.value}/application_search"

    def refresh_tokens(self) -> bool:
<<<<<<< HEAD
        """Refresh CMR tokens

        Tokens are used to do authenticated queries on CMR for restricted and early access datasets
=======
        """Refresh CMR tokens.
        Tokens are used to do authenticated queries on CMR for restricted and early access datasets.
>>>>>>> 6b86f495
        This method renews the tokens to make sure we can query the collections allowed to our EDL user.
        """
        if len(self.tokens) == 0:
            resp_tokens = self._generate_user_token(
                username=self.username, password=self.password
            )
            if resp_tokens.ok:
                self.token = resp_tokens.json()
                self.tokens = [self.token]
                logger.debug(
                    f"earthaccess generated a token for CMR with expiration on: {self.token['expiration_date']}"
                )
                return True
            else:
                return False
        if len(self.tokens) == 1:
            resp_tokens = self._generate_user_token(
                username=self.username, password=self.password
            )
            if resp_tokens.ok:
                self.token = resp_tokens.json()
                self.tokens.extend(self.token)
                logger.debug(
                    f"earthaccess generated a token for CMR with expiration on: {self.token['expiration_date']}"
                )
                return True
            else:
                return False

        if len(self.tokens) == 2:
            resp_revoked = self._revoke_user_token(self.token["access_token"])
            if resp_revoked:
                resp_tokens = self._generate_user_token(
                    username=self.username, password=self.password
                )
                if resp_tokens.ok:
                    self.token = resp_tokens.json()
                    self.tokens[0] = self.token
                    logger.debug(
                        f"earthaccess generated a token for CMR with expiration on: {self.token['expiration_date']}"
                    )
                    return True
                else:
                    print(resp_tokens)
                    return False

        return False

    def get_s3_credentials(
        self,
        daac: Optional[str] = None,
        provider: Optional[str] = None,
        endpoint: Optional[str] = None,
    ) -> Dict[str, str]:
<<<<<<< HEAD
        """Gets AWS S3 credentials for a given NASA cloud provider; the
        easier way is to use the DAAC short name. provider is optional if we know it.

        Parameters:
            provider: A valid cloud provider, each DAAC has a provider code for their cloud distributions
            daac: the name of a NASA DAAC, i.e. NSIDC or PODAAC
            endpoint: getting the credentials directly from the S3Credentials URL

        Returns:
            A Python dictionary with the temporary AWS S3 credentials
=======
        """Gets AWS S3 credentials for a given NASA cloud provider.
        The easier way is to use the DAAC short name; provider is optional if we know it.

        Parameters:
            daac: The name of a NASA DAAC, e.g. NSIDC or PODAAC.
            provider: A valid cloud provider. Each DAAC has a provider code for their cloud distributions.
            endpoint: Getting the credentials directly from the S3Credentials URL.
>>>>>>> 6b86f495

        Returns:
            A Python dictionary with the temporary AWS S3 credentials.
        """
        if self.authenticated:
            session = SessionWithHeaderRedirection(self.username, self.password, self.earthdata_environment)
            if endpoint is None:
                auth_url = self._get_cloud_auth_url(
                    daac_shortname=daac, provider=provider
                )
            else:
                auth_url = endpoint
            if auth_url.startswith("https://"):
                cumulus_resp = session.get(auth_url, timeout=15, allow_redirects=True)
                auth_resp = session.get(
                    cumulus_resp.url, allow_redirects=True, timeout=15
                )
                if not (auth_resp.ok):  # type: ignore
                    # Let's try to authenticate with Bearer tokens
                    _session = self.get_session()
                    cumulus_resp = _session.get(
                        auth_url, timeout=15, allow_redirects=True
                    )
                    auth_resp = _session.get(
                        cumulus_resp.url, allow_redirects=True, timeout=15
                    )
                    if not (auth_resp.ok):
                        print(
                            f"Authentication with Earthdata Login failed with:\n{auth_resp.text[0:1000]}"
                        )
                        print(
                            f"Consider accepting the EULAs available at {self._eula_url} and applications at {self._apps_url}"
                        )
                        return {}

                    return auth_resp.json()
                return auth_resp.json()
            else:
                # This happens if the cloud provider doesn't list the S3 credentials or the DAAC
                # does not have cloud collections yet
                print(f"Credentials for the cloud provider {daac} are not available")
                return {}
        else:
            print("We need to authenticate with EDL first")
            return {}

    def get_session(self, bearer_token: bool = True) -> requests.Session:
        """Returns a new request session instance.

        Parameters:
            bearer_token: whether to include bearer token

        Returns:
            class Session instance with Auth and bearer token headers
        """
        session = SessionWithHeaderRedirection()
        if bearer_token and self.authenticated:
            # This will avoid the use of the netrc after we are logged in
            session.trust_env = False
            session.headers.update(
                {"Authorization": f'Bearer {self.token["access_token"]}'}
            )
        return session

    def get_user_profile(self) -> Dict[str, Any]:
        if hasattr(self, "username") and self.authenticated:
            session = self.get_session()
            url = self.EDL_GET_PROFILE.replace("<USERNAME>", self.username)
            user_profile = session.get(url).json()
            return user_profile
        else:
            return {}

    def _interactive(self, persist_credentials: bool = False) -> bool:
        username = input("Enter your Earthdata Login username: ")
        password = getpass.getpass(prompt="Enter your Earthdata password: ")
        authenticated = self._get_credentials(username, password)
        if authenticated:
            logger.debug("Using user provided credentials for EDL")
            if persist_credentials:
                print("Persisting credentials to .netrc")
                self._persist_user_credentials(username, password)
        return authenticated

    def _netrc(self) -> bool:
        try:
            my_netrc = Netrc()
        except FileNotFoundError as err:
            raise FileNotFoundError(
                f"No .netrc found in {os.path.expanduser('~')}"
            ) from err
        except NetrcParseError as err:
            raise NetrcParseError("Unable to parse .netrc") from err
        if my_netrc[self.earthdata_environment.value] is not None:
            username = my_netrc[self.earthdata_environment.value]["login"]
            password = my_netrc[self.earthdata_environment.value]["password"]
        else:
            return False
        authenticated = self._get_credentials(username, password)
        if authenticated:
            logger.debug("Using .netrc file for EDL")
        return authenticated

    def _environment(self) -> bool:
        username = os.getenv("EARTHDATA_USERNAME")
        password = os.getenv("EARTHDATA_PASSWORD")
        authenticated = self._get_credentials(username, password)
        if authenticated:
            logger.debug("Using environment variables for EDL")
        else:
            logger.debug(
                "EARTHDATA_USERNAME and EARTHDATA_PASSWORD are not set in the current environment, try "
                "setting them or use a different strategy (netrc, interactive)"
            )
        return authenticated

    def _get_credentials(
        self, username: Optional[str], password: Optional[str]
    ) -> bool:
        if username is not None and password is not None:
            token_resp = self._get_user_tokens(username, password)

            if not (token_resp.ok):  # type: ignore
                print(
                    f"Authentication with Earthdata Login failed with:\n{token_resp.text}"
                )
                return False
            logger.debug("You're now authenticated with NASA Earthdata Login")
            self.username = username
            self.password = password

            self.tokens = token_resp.json()
            self.authenticated = True

            if len(self.tokens) == 0:
                self.refresh_tokens()
                logger.debug(
                    f"earthaccess generated a token for CMR with expiration on: {self.token['expiration_date']}"
                )
                self.token = self.tokens[0]
            elif len(self.tokens) > 0:
                self.token = self.tokens[0]
                logger.debug(
                    f"Using token with expiration date: {self.token['expiration_date']}"
                )
            profile = self.get_user_profile()
            if "email_address" in profile:
                self.user_profile = profile
                self.email = profile["email_address"]
            else:
                self.email = ""

        return self.authenticated

    def _get_user_tokens(self, username: str, password: str) -> Any:
        session = SessionWithHeaderRedirection(username, password, self.earthdata_environment)
        auth_resp = session.get(
            self.EDL_GET_TOKENS_URL,
            headers={
                "Accept": "application/json",
            },
            timeout=10,
        )
        return auth_resp

    def _generate_user_token(self, username: str, password: str) -> Any:
        session = SessionWithHeaderRedirection(username, password, self.earthdata_environment)
        auth_resp = session.post(
            self.EDL_GENERATE_TOKENS_URL,
            headers={
                "Accept": "application/json",
            },
            timeout=10,
        )
        return auth_resp

    def _revoke_user_token(self, token: str) -> bool:
        if self.authenticated:
            session = SessionWithHeaderRedirection(self.username, self.password, self.earthdata_environment)
            auth_resp = session.post(
                self.EDL_REVOKE_TOKEN,
                params={"token": token},
                headers={
                    "Accept": "application/json",
                },
                timeout=10,
            )
            return auth_resp.ok
        else:
            return False

    def _persist_user_credentials(self, username: str, password: str) -> bool:
        # See: https://github.com/sloria/tinynetrc/issues/34
        try:
            netrc_path = Path().home().joinpath(".netrc")
            netrc_path.touch(exist_ok=True)
            os.chmod(netrc_path.absolute(), 0o600)
        except Exception as e:
            print(e)
            return False
        my_netrc = Netrc(str(netrc_path))
        my_netrc[self.earthdata_environment.value] = {"login": username, "password": password}
        my_netrc.save()
        return True

    def _get_cloud_auth_url(
        self, daac_shortname: Optional[str] = "", provider: Optional[str] = ""
    ) -> str:
        for daac in DAACS:
            if (
                daac_shortname == daac["short-name"]
                or provider in daac["cloud-providers"]
                and len(daac["s3-credentials"]) > 0
            ):
                return str(daac["s3-credentials"])
        return ""<|MERGE_RESOLUTION|>--- conflicted
+++ resolved
@@ -36,9 +36,6 @@
     original req domain.
     """
 
-<<<<<<< HEAD
-    AUTH_HOST = Env.PROD.value
-=======
     AUTH_HOSTS: List[str] = [
         "urs.earthdata.nasa.gov",
         "cumulus.asf.alaska.edu",
@@ -46,7 +43,6 @@
         "nisar.asf.alaska.edu",
         "datapool.asf.alaska.edu",
     ]
->>>>>>> 6b86f495
 
     def __init__(
         self, username: Optional[str] = None, password: Optional[str] = None
@@ -81,18 +77,14 @@
     """Authentication class for operations that require Earthdata login (EDL)."""
 
     def __init__(self) -> None:
+        # Maybe all these predefined URLs should be in a constants.py file
         self.authenticated = False
         self.tokens: List = []
         self._set_earthdata_environment(Env.PROD)
 
-<<<<<<< HEAD
     def login(self, strategy: str = "netrc", persist: bool = False,
               earthdata_environment: Optional[Env] = None) -> Any:
-        """Authenticate with Earthdata login
-=======
-    def login(self, strategy: str = "netrc", persist: bool = False) -> Any:
         """Authenticate with Earthdata login.
->>>>>>> 6b86f495
 
         Parameters:
             strategy:
@@ -103,13 +95,8 @@
                 * **"environment"**:
                     Retrieve a username and password from $EARTHDATA_USERNAME and $EARTHDATA_PASSWORD.
             persist: Will persist credentials in a `.netrc` file.
-
-<<<<<<< HEAD
-                    "environment": retrieve username and password from $EARTHDATA_USERNAME and $EARTHDATA_PASSWORD.
-            persist (Boolean): will persist credentials in a .netrc file
             earthdata_environment (Env): the CMR endpoint to log in to Earthdata, defaults to PROD
-=======
->>>>>>> 6b86f495
+
         Returns:
             An instance of Auth.
         """
@@ -141,14 +128,8 @@
         self._apps_url = f"https://{self.earthdata_environment.value}/application_search"
 
     def refresh_tokens(self) -> bool:
-<<<<<<< HEAD
-        """Refresh CMR tokens
-
-        Tokens are used to do authenticated queries on CMR for restricted and early access datasets
-=======
         """Refresh CMR tokens.
         Tokens are used to do authenticated queries on CMR for restricted and early access datasets.
->>>>>>> 6b86f495
         This method renews the tokens to make sure we can query the collections allowed to our EDL user.
         """
         if len(self.tokens) == 0:
@@ -203,18 +184,6 @@
         provider: Optional[str] = None,
         endpoint: Optional[str] = None,
     ) -> Dict[str, str]:
-<<<<<<< HEAD
-        """Gets AWS S3 credentials for a given NASA cloud provider; the
-        easier way is to use the DAAC short name. provider is optional if we know it.
-
-        Parameters:
-            provider: A valid cloud provider, each DAAC has a provider code for their cloud distributions
-            daac: the name of a NASA DAAC, i.e. NSIDC or PODAAC
-            endpoint: getting the credentials directly from the S3Credentials URL
-
-        Returns:
-            A Python dictionary with the temporary AWS S3 credentials
-=======
         """Gets AWS S3 credentials for a given NASA cloud provider.
         The easier way is to use the DAAC short name; provider is optional if we know it.
 
@@ -222,7 +191,6 @@
             daac: The name of a NASA DAAC, e.g. NSIDC or PODAAC.
             provider: A valid cloud provider. Each DAAC has a provider code for their cloud distributions.
             endpoint: Getting the credentials directly from the S3Credentials URL.
->>>>>>> 6b86f495
 
         Returns:
             A Python dictionary with the temporary AWS S3 credentials.
