import getpass
import importlib.metadata
import logging
import os
<<<<<<< HEAD
from enum import Enum
=======
import platform
import shutil
>>>>>>> adfe8fa3
from netrc import NetrcParseError
from pathlib import Path
from typing import Any, Dict, List, Optional
from urllib.parse import urlparse

import requests  # type: ignore
from tinynetrc import Netrc

from .daac import DAACS

try:
    user_agent = f"earthaccess v{importlib.metadata.version('earthaccess')}"
except importlib.metadata.PackageNotFoundError:
    user_agent = "earthaccess"


logger = logging.getLogger(__name__)
CLIENT_ID = "ntD0YGC_SM3Bjs-Tnxd7bg"


class Env(Enum):
    """
    Host URL options, for different Earthdata domains.

    TODO: Make the values a TypedDict / Dataclass?
        {"edl": "urs.earthdata.nasa.gov", "cmr": "cmr.etc.gov"}
    """

    PROD = "urs.earthdata.nasa.gov"
    UAT = "uat.urs.earthdata.nasa.gov"
    SIT = "sit.urs.earthdata.nasa.gov"


class SessionWithHeaderRedirection(requests.Session):
    """
    Requests removes auth headers if the redirect happens outside the
    original req domain.
    """

    AUTH_HOSTS: List[str] = [
        "urs.earthdata.nasa.gov",
        "cumulus.asf.alaska.edu",
        "sentinel1.asf.alaska.edu",
        "datapool.asf.alaska.edu",
    ]

    def __init__(
        self,
        username: Optional[str] = None,
        password: Optional[str] = None,
        earthdata_environment: Optional[str] = None,
    ) -> None:
        super().__init__()
        self.headers.update({"User-Agent": user_agent})

        if username and password:
            self.auth = (username, password)

        if earthdata_environment is not None:
            self.AUTH_HOSTS.pop(0)
            self.AUTH_HOSTS.insert(0, earthdata_environment.value)

    # Overrides from the library to keep headers when redirected to or from
    # the NASA auth host.
    def rebuild_auth(self, prepared_request: Any, response: Any) -> None:
        headers = prepared_request.headers
        url = prepared_request.url

        if "Authorization" in headers:
            original_parsed = urlparse(response.request.url)
            redirect_parsed = urlparse(url)
            if (original_parsed.hostname != redirect_parsed.hostname) and (
                redirect_parsed.hostname not in self.AUTH_HOSTS
                or original_parsed.hostname not in self.AUTH_HOSTS
            ):
                logger.debug(
                    f"Deleting Auth Headers: {original_parsed.hostname} -> {redirect_parsed.hostname}"
                )
                del headers["Authorization"]
        return


class Auth(object):
    """Authentication class for operations that require Earthdata login (EDL)."""

    def __init__(self) -> None:
        # Maybe all these predefined URLs should be in a constants.py file
        self.authenticated = False
        self.tokens: List = []
        self._set_earthdata_environment(Env.PROD)

    def login(
        self,
        strategy: str = "netrc",
        persist: bool = False,
        earthdata_environment: Optional[Env] = None,
    ) -> Any:
        """Authenticate with Earthdata login.

        Parameters:
            strategy:
                The authentication method.

                * **"interactive"**: Enter a username and password.
                * **"netrc"**: (default) Retrieve a username and password from ~/.netrc.
                * **"environment"**:
                    Retrieve a username and password from $EARTHDATA_USERNAME and $EARTHDATA_PASSWORD.
            persist: Will persist credentials in a `.netrc` file.
            earthdata_environment (Env): the CMR endpoint to log in to Earthdata, defaults to PROD

        Returns:
            An instance of Auth.
        """
        if earthdata_environment is not None:
            self._set_earthdata_environment(earthdata_environment)

        if self.authenticated and (earthdata_environment == self.earthdata_environment):
            logger.debug("We are already authenticated with NASA EDL")
            return self
        if strategy == "interactive":
            self._interactive(persist)
        if strategy == "netrc":
            self._netrc()
        if strategy == "environment":
            self._environment()

        return self

    def _set_earthdata_environment(self, earthdata_environment: Env) -> None:
        self.earthdata_environment = earthdata_environment

        # Maybe all these predefined URLs should be in a constants.py file
        self.EDL_GET_TOKENS_URL = (
            f"https://{self.earthdata_environment.value}/api/users/tokens"
        )
        self.EDL_GET_PROFILE = f"https://{self.earthdata_environment.value}/api/users/<USERNAME>?client_id={CLIENT_ID}"
        self.EDL_GENERATE_TOKENS_URL = (
            f"https://{self.earthdata_environment.value}/api/users/token"
        )
        self.EDL_REVOKE_TOKEN = (
            f"https://{self.earthdata_environment.value}/api/users/revoke_token"
        )

        self._eula_url = f"https://{self.earthdata_environment.value}/users/earthaccess/unaccepted_eulas"
        self._apps_url = (
            f"https://{self.earthdata_environment.value}/application_search"
        )

    def refresh_tokens(self) -> bool:
        """Refresh CMR tokens.
        Tokens are used to do authenticated queries on CMR for restricted and early access datasets.
        This method renews the tokens to make sure we can query the collections allowed to our EDL user.
        """
        if len(self.tokens) == 0:
            resp_tokens = self._generate_user_token(
                username=self.username, password=self.password
            )
            if resp_tokens.ok:
                self.token = resp_tokens.json()
                self.tokens = [self.token]
                logger.debug(
                    f"earthaccess generated a token for CMR with expiration on: {self.token['expiration_date']}"
                )
                return True
            else:
                return False
        if len(self.tokens) == 1:
            resp_tokens = self._generate_user_token(
                username=self.username, password=self.password
            )
            if resp_tokens.ok:
                self.token = resp_tokens.json()
                self.tokens.extend(self.token)
                logger.debug(
                    f"earthaccess generated a token for CMR with expiration on: {self.token['expiration_date']}"
                )
                return True
            else:
                return False

        if len(self.tokens) == 2:
            resp_revoked = self._revoke_user_token(self.token["access_token"])
            if resp_revoked:
                resp_tokens = self._generate_user_token(
                    username=self.username, password=self.password
                )
                if resp_tokens.ok:
                    self.token = resp_tokens.json()
                    self.tokens[0] = self.token
                    logger.debug(
                        f"earthaccess generated a token for CMR with expiration on: {self.token['expiration_date']}"
                    )
                    return True
                else:
                    print(resp_tokens)
                    return False

        return False

    def get_s3_credentials(
        self,
        daac: Optional[str] = None,
        provider: Optional[str] = None,
        endpoint: Optional[str] = None,
    ) -> Dict[str, str]:
        """Gets AWS S3 credentials for a given NASA cloud provider.
        The easier way is to use the DAAC short name; provider is optional if we know it.

        Parameters:
            daac: The name of a NASA DAAC, e.g. NSIDC or PODAAC.
            provider: A valid cloud provider. Each DAAC has a provider code for their cloud distributions.
            endpoint: Getting the credentials directly from the S3Credentials URL.

        Returns:
            A Python dictionary with the temporary AWS S3 credentials.
        """
        if self.authenticated:
            session = SessionWithHeaderRedirection(self.username, self.password)
            if endpoint is None:
                auth_url = self._get_cloud_auth_url(
                    daac_shortname=daac, provider=provider
                )
            else:
                auth_url = endpoint
            if auth_url.startswith("https://"):
                cumulus_resp = session.get(auth_url, timeout=15, allow_redirects=True)
                auth_resp = session.get(
                    cumulus_resp.url, allow_redirects=True, timeout=15
                )
                if not (auth_resp.ok):  # type: ignore
                    # Let's try to authenticate with Bearer tokens
                    _session = self.get_session()
                    cumulus_resp = _session.get(
                        auth_url, timeout=15, allow_redirects=True
                    )
                    auth_resp = _session.get(
                        cumulus_resp.url, allow_redirects=True, timeout=15
                    )
                    if not (auth_resp.ok):
                        print(
                            f"Authentication with Earthdata Login failed with:\n{auth_resp.text[0:1000]}"
                        )
                        print(
                            f"Consider accepting the EULAs available at {self._eula_url} and applications at {self._apps_url}"
                        )
                        return {}

                    return auth_resp.json()
                return auth_resp.json()
            else:
                # This happens if the cloud provider doesn't list the S3 credentials or the DAAC
                # does not have cloud collections yet
                print(f"Credentials for the cloud provider {daac} are not available")
                return {}
        else:
            print("We need to authenticate with EDL first")
            return {}

    def get_session(
        self, bearer_token: bool = True, earthdata_environment: Optional[Env] = None
    ) -> requests.Session:
        """Returns a new request session instance.

        Parameters:
            bearer_token: whether to include bearer token

        Returns:
            class Session instance with Auth and bearer token headers
        """
        if earthdata_environment is not None:
            self._set_earthdata_environment(earthdata_environment)
        session = SessionWithHeaderRedirection(
            earthdata_environment=earthdata_environment
        )
        if bearer_token and self.authenticated:
            # This will avoid the use of the netrc after we are logged in
            session.trust_env = False
            session.headers.update(
                {"Authorization": f'Bearer {self.token["access_token"]}'}
            )
        return session

    def get_user_profile(self) -> Dict[str, Any]:
        if hasattr(self, "username") and self.authenticated:
            session = self.get_session()
            url = self.EDL_GET_PROFILE.replace("<USERNAME>", self.username)
            user_profile = session.get(url).json()
            return user_profile
        else:
            return {}

    def _interactive(self, persist_credentials: bool = False) -> bool:
        username = input("Enter your Earthdata Login username: ")
        password = getpass.getpass(prompt="Enter your Earthdata password: ")
        authenticated = self._get_credentials(username, password)
        if authenticated:
            logger.debug("Using user provided credentials for EDL")
            if persist_credentials:
                print("Persisting credentials to .netrc")
                self._persist_user_credentials(username, password)
        return authenticated

    def _netrc(self) -> bool:
        try:
            my_netrc = Netrc()
        except FileNotFoundError as err:
            raise FileNotFoundError(f"No .netrc found in {Path.home()}") from err
        except NetrcParseError as err:
            raise NetrcParseError("Unable to parse .netrc") from err
        if my_netrc[self.earthdata_environment.value] is not None:
            username = my_netrc[self.earthdata_environment.value]["login"]
            password = my_netrc[self.earthdata_environment.value]["password"]
        else:
            return False
        authenticated = self._get_credentials(username, password)
        if authenticated:
            logger.debug("Using .netrc file for EDL")
        return authenticated

    def _environment(self) -> bool:
        username = os.getenv("EARTHDATA_USERNAME")
        password = os.getenv("EARTHDATA_PASSWORD")
        authenticated = self._get_credentials(username, password)
        if authenticated:
            logger.debug("Using environment variables for EDL")
        else:
            logger.debug(
                "EARTHDATA_USERNAME and EARTHDATA_PASSWORD are not set in the current environment, try "
                "setting them or use a different strategy (netrc, interactive)"
            )
        return authenticated

    def _get_credentials(
        self, username: Optional[str], password: Optional[str]
    ) -> bool:
        if username is not None and password is not None:
            token_resp = self._get_user_tokens(username, password)

            if not (token_resp.ok):  # type: ignore
                print(
                    f"Authentication with Earthdata Login failed with:\n{token_resp.text}"
                )
                return False
            logger.debug("You're now authenticated with NASA Earthdata Login")
            self.username = username
            self.password = password

            self.tokens = token_resp.json()
            self.authenticated = True

            if len(self.tokens) == 0:
                self.refresh_tokens()
                logger.debug(
                    f"earthaccess generated a token for CMR with expiration on: {self.token['expiration_date']}"
                )
                self.token = self.tokens[0]
            elif len(self.tokens) > 0:
                self.token = self.tokens[0]
                logger.debug(
                    f"Using token with expiration date: {self.token['expiration_date']}"
                )
            profile = self.get_user_profile()
            if "email_address" in profile:
                self.user_profile = profile
                self.email = profile["email_address"]
            else:
                self.email = ""

        return self.authenticated

    def _get_user_tokens(self, username: str, password: str) -> Any:
        session = SessionWithHeaderRedirection(username, password)
        auth_resp = session.get(
            self.EDL_GET_TOKENS_URL,
            headers={
                "Accept": "application/json",
            },
            timeout=10,
        )
        return auth_resp

    def _generate_user_token(self, username: str, password: str) -> Any:
        session = SessionWithHeaderRedirection(username, password)
        auth_resp = session.post(
            self.EDL_GENERATE_TOKENS_URL,
            headers={
                "Accept": "application/json",
            },
            timeout=10,
        )
        return auth_resp

    def _revoke_user_token(self, token: str) -> bool:
        if self.authenticated:
            session = SessionWithHeaderRedirection(self.username, self.password)
            auth_resp = session.post(
                self.EDL_REVOKE_TOKEN,
                params={"token": token},
                headers={
                    "Accept": "application/json",
                },
                timeout=10,
            )
            return auth_resp.ok
        else:
            return False

    def _persist_user_credentials(self, username: str, password: str) -> bool:
        # See: https://github.com/sloria/tinynetrc/issues/34
        try:
            netrc_path = Path().home().joinpath(".netrc")
            netrc_path.touch(exist_ok=True)
            netrc_path.chmod(0o600)
        except Exception as e:
            print(e)
            return False
        my_netrc = Netrc(str(netrc_path))
        my_netrc[self.earthdata_environment.value] = {
            "login": username,
            "password": password,
        }
        my_netrc.save()
        urs_cookies_path = Path.home() / ".urs_cookies"
        if not urs_cookies_path.exists():
            urs_cookies_path.write_text("")

        # Create and write to .dodsrc file
        dodsrc_path = Path.home() / ".dodsrc"
        if not dodsrc_path.exists():
            dodsrc_contents = (
                f"HTTP.COOKIEJAR={urs_cookies_path}\nHTTP.NETRC={netrc_path}"
            )
            dodsrc_path.write_text(dodsrc_contents)

        if platform.system() == "Windows":
            local_dodsrc_path = Path.cwd() / dodsrc_path.name
            if not local_dodsrc_path.exists():
                shutil.copy2(dodsrc_path, local_dodsrc_path)

        return True

    def _get_cloud_auth_url(
        self, daac_shortname: Optional[str] = "", provider: Optional[str] = ""
    ) -> str:
        for daac in DAACS:
            if (
                daac_shortname == daac["short-name"]
                or provider in daac["cloud-providers"]
                and len(daac["s3-credentials"]) > 0
            ):
                return str(daac["s3-credentials"])
        return ""<|MERGE_RESOLUTION|>--- conflicted
+++ resolved
@@ -2,12 +2,9 @@
 import importlib.metadata
 import logging
 import os
-<<<<<<< HEAD
-from enum import Enum
-=======
 import platform
 import shutil
->>>>>>> adfe8fa3
+from enum import Enum
 from netrc import NetrcParseError
 from pathlib import Path
 from typing import Any, Dict, List, Optional
