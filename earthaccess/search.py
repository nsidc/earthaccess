import datetime as dt
from inspect import getmembers, ismethod
from typing import Any, Dict, List, Optional, Tuple, Type

import dateutil.parser as parser  # type: ignore
from cmr import CollectionQuery, GranuleQuery  # type: ignore
from requests import exceptions, session

from .auth import Auth
from .daac import find_provider
from .results import DataCollection, DataGranule


class DataCollections(CollectionQuery):
    """
    ???+ Info
        The DataCollection class queries against https://cmr.earthdata.nasa.gov/search/collections.umm_json,
        the response has to be in umm_json in order to use the result classes.
    """

    _fields = None
    _format = "umm_json"
    _valid_formats_regex = [
        "json",
        "xml",
        "echo10",
        "iso",
        "iso19115",
        "csv",
        "atom",
        "kml",
        "native",
        "umm_json",
    ]

    def __init__(self, auth: Optional[Auth] = None, *args: Any, **kwargs: Any) -> None:
        """Builds an instance of DataCollections to query CMR

        Parameters:
            auth (Auth): An authenticated `Auth` instance, this is an optional parameter
                for queries that need authentication e.g. restricted datasets
        """
        super().__init__(*args, **kwargs)
        self.session = session()
        if auth is not None and auth.authenticated:
            # To search we need the new bearer tokens from NASA Earthdata
            self.session = auth.get_session(bearer_token=True)

        self._debug = False

        self.params["has_granules"] = True
        self.params["include_granule_counts"] = True

    def hits(self) -> int:
        """Returns the number of hits the current query will return. This is done by
        making a lightweight query to CMR and inspecting the returned headers.
        Restricted datasets will always return 0 results even if there are results.


        Returns:
            number of results reported by CMR
        """
        return super().hits()

    def concept_id(self, IDs: List[str]) -> Type[CollectionQuery]:
        """Filter by concept ID (ex: C1299783579-LPDAAC_ECS or G1327299284-LPDAAC_ECS, S12345678-LPDAAC_ECS)

        Collections, granules, tools, services are uniquely identified with this ID.
        >
        * If providing a collection's concept ID here, it will filter by granules associated with that collection.
        * If providing a granule's concept ID here, it will uniquely identify those granules.
        * If providing a tool's concept ID here, it will uniquely identify those tools.
        * If providing a service's concept ID here, it will uniquely identify those services.

        Parameters:
            IDs (String, List): ID(s) to search by. Can be provided as a string or list of strings.
        """
        super().concept_id(IDs)
        return self

    def keyword(self, text: str) -> Type[CollectionQuery]:
        """Case insentive and wildcard (*) search through over two dozen fields in
        a CMR collection record. This allows for searching against fields like
        summary and science keywords.

        Parameters:
            text (String): text to search for
        """
        super().keyword(text)
        return self

    def doi(self, doi: str) -> Type[CollectionQuery]:
        """Searh datasets by DOI

        ???+ Tip
            Not all datasets have an associated DOI, also DOI search works
            only at the dataset level but not the granule (data) level.
            We need to search by DOI, grab the concept_id and then get the data.

        Parameters:
            doi (String): DOI of a datasets, e.g. 10.5067/AQR50-3Q7CS
        """
        if not isinstance(doi, str):
            raise TypeError("doi must be of type str")

        self.params["doi"] = doi
        return self

    def parameters(self, **kwargs: Any) -> Type[CollectionQuery]:
        """Provide query parameters as keyword arguments. The keyword needs to match the name
        of the method, and the value should either be the value or a tuple of values.

        ???+ Example
            ```python
            query = DataCollections.parameters(short_name="AST_L1T",
                                               temporal=("2015-01","2015-02"),
                                               point=(42.5, -101.25))
            ```
        Returns:
            Query instance
        """
        methods = {}
        for name, func in getmembers(self, predicate=ismethod):
            methods[name] = func

        for key, val in kwargs.items():
            # verify the key matches one of our methods
            if key not in methods:
                raise ValueError("Unknown key {}".format(key))

            # call the method
            if isinstance(val, tuple):
                methods[key](*val)
            else:
                methods[key](val)

        return self

    def print_help(self, method: str = "fields") -> None:
        """Prints the help information for a given method"""
        print("Class components: \n")
        print([method for method in dir(self) if method.startswith("_") is False])
        help(getattr(self, method))

    def fields(self, fields: Optional[List[str]] = None) -> Type[CollectionQuery]:
        """Masks the response by only showing the fields included in this list
        Parameters:
            fields (List): list of fields to show, these fields come from the UMM model e.g. Abstract, Title
        """
        self._fields = fields
        return self

    def debug(self, debug: bool = True) -> Type[CollectionQuery]:
        """If True, prints the actual query to CMR, notice that the pagination happens in the headers.
        Parameters:
            debug (Boolean): Print CMR query.
        """
        self._debug = True
        return self

    def cloud_hosted(self, cloud_hosted: bool = True) -> Type[CollectionQuery]:
        """Only match granules that are hosted in the cloud. This is valid for public collections.

        ???+ Tip
            Cloud hosted collections can be public or restricted.
            Restricted collections will not be matched using this parameter

        Parameters:
            cloud_hosted (Boolean): True to require granules only be online
        """
        if not isinstance(cloud_hosted, bool):
            raise TypeError("cloud_hosted must be of type bool")

        self.params["cloud_hosted"] = cloud_hosted
        if hasattr(self, "DAAC"):
            provider = find_provider(self.DAAC, cloud_hosted)
            self.params["provider"] = provider
        return self

    def provider(self, provider: str = "") -> Type[CollectionQuery]:
        """Only match collections from a given provider, a NASA datacenter or DAAC can have 1 or more providers
        i.e. PODAAC is a data center or DAAC, PODAAC is the default provider for on prem data, POCLOUD is
        the PODAAC provider for their data in the cloud.

        Parameters:
            provider (String): a provider code for any DAAC. e.g. POCLOUD, NSIDC_CPRD, etc.
        """
        self.params["provider"] = provider
        return self

    def data_center(self, data_center_name: str = "") -> Type[CollectionQuery]:
        """An alias name for `daac()`
        Parameters:
            data_center_name (String): DAAC shortname, e.g. NSIDC, PODAAC, GESDISC
        """
        return self.daac(data_center_name)

    def daac(self, daac_short_name: str = "") -> Type[CollectionQuery]:
        """Only match collections for a given DAAC, by default the on-prem collections for the DAAC
        Parameters:
            daac_short_name (String): a DAAC shortname, e.g. NSIDC, PODAAC, GESDISC
        """
        if "cloud_hosted" in self.params:
            cloud_hosted = self.params["cloud_hosted"]
        else:
            cloud_hosted = False
        self.DAAC = daac_short_name
        self.params["provider"] = find_provider(daac_short_name, cloud_hosted)
        return self

    def get(self, limit: int = 2000) -> list:
        """Get all the collections (datasets) that match with our current parameters
        up to some limit, even if spanning multiple pages.

        ???+ Tip
            The default page size is 2000, we need to be careful with the request size because all the JSON
            elements will be loaded into memory. This is more of an issue with granules than collections as
            they can be potentially millions of them.

        Parameters:
            limit (Integer): The number of results to return
        Returns:
            query results as a list of `DataCollection` instances.
        """

        page_size = min(limit, 2000)
        url = self._build_url()

        results: List = []
        page = 1
        while len(results) < limit:
            params = {"page_size": page_size, "page_num": page}
            if self._debug:
                print(f"Fetching: {url}")
            # TODO: implement caching
            response = self.session.get(url, params=params)

            try:
                response.raise_for_status()
            except exceptions.HTTPError as ex:
<<<<<<< HEAD
                raise RuntimeError(ex.response.text)  # type: ignore
=======
                if ex.response is not None:
                    raise RuntimeError(ex.response.text) from ex
                else:
                    raise RuntimeError(str(ex)) from ex
>>>>>>> 1d0334d4

            if self._format == "json":
                latest = response.json()["feed"]["entry"]
            elif self._format == "umm_json":
                latest = list(
                    DataCollection(collection, self._fields)
                    for collection in response.json()["items"]
                )
            else:
                latest = [response.text]

            if len(latest) == 0:
                break

            results.extend(latest)
            page += 1

        return results

    def temporal(
        self, date_from: str, date_to: str, exclude_boundary: bool = False
    ) -> Type[CollectionQuery]:
        """Filter by an open or closed date range. Dates can be provided as datetime objects
        or ISO 8601 formatted strings. Multiple ranges can be provided by successive calls.
        to this method before calling execute().

        Parameters:
            date_from (String): earliest date of temporal range
            date_to (string): latest date of temporal range
            exclude_boundary (Boolean): whether or not to exclude the date_from/to in the matched range
        """
        DEFAULT = dt.datetime(1979, 1, 1)
        if date_from is not None:
            try:
                parsed_from = parser.parse(date_from, default=DEFAULT).isoformat() + "Z"
            except Exception:
                print("The provided start date was not recognized")
                parsed_from = ""
        if date_to is not None:
            try:
                parsed_to = parser.parse(date_to, default=DEFAULT).isoformat() + "Z"
            except Exception:
                print("The provided end date was not recognized")
                parsed_to = ""
        super().temporal(parsed_from, parsed_to, exclude_boundary)
        return self


class DataGranules(GranuleQuery):
    """
    A Granule oriented client for NASA CMR

    API: https://cmr.earthdata.nasa.gov/search/site/docs/search/api.html
    """

    _format = "umm_json"
    _valid_formats_regex = [
        "json",
        "xml",
        "echo10",
        "iso",
        "iso19115",
        "csv",
        "atom",
        "kml",
        "native",
        "umm_json",
    ]

    def __init__(self, auth: Any = None, *args: Any, **kwargs: Any) -> None:
        """Base class for Granule and Collection CMR queries."""
        super().__init__(*args, **kwargs)
        self.session = session()
        if auth is not None and auth.authenticated:
            # To search we need the new bearer tokens from NASA Earthdata
            self.session = auth.get_session(bearer_token=True)

        self._debug = False

    def hits(self) -> int:
        """
        Returns the number of hits the current query will return. This is done by
        making a lightweight query to CMR and inspecting the returned headers.

        :returns: number of results reported by CMR
        """

        url = self._build_url()

        response = self.session.get(url, headers=self.headers, params={"page_size": 0})

        try:
            response.raise_for_status()
        except exceptions.HTTPError as ex:
<<<<<<< HEAD
            raise RuntimeError(ex.response.text)  # type: ignore
=======
            if ex.response is not None:
                raise RuntimeError(ex.response.text) from ex
            else:
                raise RuntimeError(str(ex)) from ex
>>>>>>> 1d0334d4

        return int(response.headers["CMR-Hits"])

    def parameters(self, **kwargs: Any) -> Type[CollectionQuery]:
        """Provide query parameters as keyword arguments. The keyword needs to match the name
        of the method, and the value should either be the value or a tuple of values.

        ???+ Example
            ```python
            query = DataCollections.parameters(short_name="AST_L1T",
                                               temporal=("2015-01","2015-02"),
                                               point=(42.5, -101.25))
            ```
        Returns:
            Query instance
        """
        methods = {}
        for name, func in getmembers(self, predicate=ismethod):
            methods[name] = func

        for key, val in kwargs.items():
            # verify the key matches one of our methods
            if key not in methods:
                raise ValueError("Unknown key {}".format(key))

            # call the method
            if isinstance(val, tuple):
                methods[key](*val)
            else:
                methods[key](val)

        return self

    def provider(self, provider: str = "") -> Type[CollectionQuery]:
        """Only match collections from a given provider, a NASA datacenter or DAAC can have 1 or more providers
        i.e. PODAAC is a data center or DAAC, PODAAC is the default provider for on prem data, POCLOUD is
        the PODAAC provider for their data in the cloud.

        Parameters:
            provider (String): a provider code for any DAAC. e.g. POCLOUD, NSIDC_CPRD, etc.
        """
        self.params["provider"] = provider
        return self

    def data_center(self, data_center_name: str = "") -> Type[CollectionQuery]:
        """An alias name for `daac()`
        Parameters:
            data_center_name (String): DAAC shortname, e.g. NSIDC, PODAAC, GESDISC
        """
        return self.daac(data_center_name)

    def daac(self, daac_short_name: str = "") -> Type[CollectionQuery]:
        """Only match collections for a given DAAC, by default the on-prem collections for the DAAC
        Parameters:
            daac_short_name (String): a DAAC shortname, e.g. NSIDC, PODAAC, GESDISC
        """
        if "cloud_hosted" in self.params:
            cloud_hosted = self.params["cloud_hosted"]
        else:
            cloud_hosted = False
        self.DAAC = daac_short_name
        self.params["provider"] = find_provider(daac_short_name, cloud_hosted)
        return self

    def orbit_number(self, orbit1: int, orbit2: int) -> Type[GranuleQuery]:
        """Filter by the orbit number the granule was acquired during. Either a single
        orbit can be targeted or a range of orbits.

        Parameter:
            orbit1: orbit to target (lower limit of range when orbit2 is provided)
            orbit2: upper limit of range
        """
        super().orbit_number(orbit1, orbit2)
        return self

    def cloud_hosted(self, cloud_hosted: bool = True) -> Type[CollectionQuery]:
        """Only match granules that are hosted in the cloud. This is valid for public
        collections and if we are using the short_name parameter. Concept-Id is unambiguous.

        ???+ Tip
            Cloud hosted collections can be public or restricted.
            Restricted collections will not be matched using this parameter

        Parameters:
            cloud_hosted (Boolean): True to require granules only be online
        """
        if not isinstance(cloud_hosted, bool):
            raise TypeError("cloud_hosted must be of type bool")

        self.params["cloud_hosted"] = cloud_hosted
        return self

    def granule_name(self, granule_name: str) -> Type[CollectionQuery]:
        """Find granules matching either granule ur or producer granule id,
        queries using the readable_granule_name metadata field.

        ???+ Tip
            We can use wirldcards on a granule name to further refine our search
            i.e. MODGRNLD.*.daily.*

        Parameters:
            granule_name (String): granule name (accepts wildcards)
        """
        if not isinstance(granule_name, str):
            raise TypeError("granule_name must be of type string")

        self.params["readable_granule_name"] = granule_name
        self.params["options[readable_granule_name][pattern]"] = True
        return self

    def online_only(self, online_only: bool = True) -> Type[GranuleQuery]:
        """Only match granules that are listed online and not available for download.
        The opposite of this method is downloadable().
        Parameters:
            online_only (Boolean): True to require granules only be online
        """
        super().online_only(online_only)
        return self

    def day_night_flag(self, day_night_flag: str) -> Type[GranuleQuery]:
        """Filter by period of the day the granule was collected during.

        Parameters:
            day_night_flag: "day", "night", or "unspecified"
        """
        super().day_night_flag(day_night_flag)
        return self

    def instrument(self, instrument: str = "") -> Type[GranuleQuery]:
        """Filter by the instrument associated with the granule.

        Parameters:
            instrument (str): name of the instrument
        """
        super().instrument(instrument)
        return self

    def platform(self, platform: str = "") -> Type[GranuleQuery]:
        """Filter by the satellite platform the granule came from.

        Parameters:
            platform: name of the satellite
        """
        super().platform(platform)
        return self

    def cloud_cover(
        self, min_cover: int = 0, max_cover: int = 100
    ) -> Type[GranuleQuery]:
        """Filter by the percentage of cloud cover present in the granule.

        Parameters:
            min_cover (int): minimum percentage of cloud cover
            max_cover (int): maximum percentage of cloud cover
        """
        super().cloud_cover(min_cover, max_cover)
        return self

    def _valid_state(self) -> bool:
        # spatial params must be paired with a collection limiting parameter
        spatial_keys = ["point", "polygon", "bounding_box", "line"]
        collection_keys = ["short_name", "entry_title", "concept_id"]

        if any(key in self.params for key in spatial_keys):
            if not any(key in self.params for key in collection_keys):
                return False

        # all good then
        return True

    def _is_cloud_hosted(self, granule: Any) -> bool:
        """Check if a granule record in CMR advertises "direct access"."""
        if "RelatedUrls" not in granule["umm"]:
            return False

        direct_def = "GET DATA VIA DIRECT ACCESS"
        for link in granule["umm"]["RelatedUrls"]:
            if "protected" in link["URL"] or link["Type"] == direct_def:
                return True
        return False

    def short_name(self, short_name: str = "") -> Type[GranuleQuery]:
        """
        Filter by short name (aka product or collection name).
        :param short_name: name of collection
        :returns: Query instance
        """
        super().short_name(short_name)
        return self

    def get(self, limit: int = 2000) -> list:
        """Get all the collections (datasets) that match with our current parameters
        up to some limit, even if spanning multiple pages.

        ???+ Tip
            The default page size is 2000, we need to be careful with the request size because all the JSON
            elements will be loaded into memory. This is more of an issue with granules than collections as
            they can be potentially millions of them.

        Parameters:
            limit (Integer): The number of results to return
        Returns:
            query results as a list of `DataCollection` instances.
        """
        # TODO: implement items() iterator
        page_size = min(limit, 2000)
        url = self._build_url()

        results: List = []
        page = 1
        headers: Dict[str, str] = {}

        while len(results) < limit:
            params = {"page_size": page_size}
            # TODO: should be in a logger
            if self._debug:
                print(f"Fetching: {url}", f"headers: {headers}")

            response = self.session.get(url, params=params, headers=headers)

            try:
                response.raise_for_status()
            except exceptions.HTTPError as ex:
<<<<<<< HEAD
                raise RuntimeError(ex.response.text)  # type: ignore
=======
                if ex.response is not None:
                    raise RuntimeError(ex.response.text) from ex
                else:
                    raise RuntimeError(str(ex)) from ex
>>>>>>> 1d0334d4

            if self._format == "json":
                latest = response.json()["feed"]["entry"]
            elif self._format == "umm_json":
                json_response = response.json()["items"]
                if len(json_response) > 0:
                    if "CMR-Search-After" in response.headers:
                        headers["CMR-Search-After"] = response.headers[
                            "CMR-Search-After"
                        ]
                    else:
                        headers = {}
                    if self._is_cloud_hosted(json_response[0]):
                        cloud = True
                    else:
                        cloud = False
                    latest = list(
                        DataGranule(granule, cloud_hosted=cloud)
                        for granule in response.json()["items"]
                    )
                else:
                    latest = []
            else:
                latest = [response.text]

            if len(latest) == 0:
                break

            results.extend(latest)
            page += 1

        return results

    def debug(self, debug: bool = True) -> Type[GranuleQuery]:
        """If True, prints the actual query to CMR, notice that the pagination happens in the headers.
        Parameters:
            debug (Boolean): Print CMR query.
        """
        self._debug = True
        return self

    def temporal(
        self,
        date_from: Optional[str] = None,
        date_to: Optional[str] = None,
        exclude_boundary: bool = False,
    ) -> Type[GranuleQuery]:
        """Filter by an open or closed date range.
        Dates can be provided as a datetime objects or ISO 8601 formatted strings. Multiple
        ranges can be provided by successive calls to this method before calling execute().

        Parameters:
            date_from (Date, String): earliest date of temporal range
            date_to (Date, String): latest date of temporal range
            exclude_boundary (Boolean): whether or not to exclude the date_from/to in the matched range
        """
        DEFAULT = dt.datetime(1979, 1, 1)
        if date_from is not None:
            try:
                parsed_from = parser.parse(date_from, default=DEFAULT).isoformat() + "Z"
            except Exception:
                print("The provided start date was not recognized")
                parsed_from = ""
        if date_to is not None:
            try:
                parsed_to = parser.parse(date_to, default=DEFAULT).isoformat() + "Z"
            except Exception:
                print("The provided end date was not recognized")
                parsed_to = ""
        super().temporal(parsed_from, parsed_to, exclude_boundary)
        return self

    def version(self, version: str = "") -> Type[GranuleQuery]:
        """Filter by version. Note that CMR defines this as a string. For example,
        MODIS version 6 products must be searched for with "006".

        Parameters:
            version: version string
        """
        super().version(version)
        return self

    def point(self, lon: str, lat: str) -> Type[GranuleQuery]:
        """Filter by granules that include a geographic point.

        Parameters:
            lon (String): longitude of geographic point
            lat (String): latitude of geographic point
        """
        super().point(lon, lat)
        return self

    def polygon(self, coordinates: List[Tuple[str, str]]) -> Type[GranuleQuery]:
        """Filter by granules that overlap a polygonal area. Must be used in combination with a
        collection filtering parameter such as short_name or entry_title.

        Parameters:
            coordinates (List): list of (lon, lat) tuples
        """
        super().polygon(coordinates)
        return self

    def bounding_box(
        self,
        lower_left_lon: str,
        lower_left_lat: str,
        upper_right_lon: str,
        upper_right_lat: str,
    ) -> Type[GranuleQuery]:
        """Filter by granules that overlap a bounding box. Must be used in combination with
        a collection filtering parameter such as short_name or entry_title.

        Parameters:
            lower_left_lon: lower left longitude of the box
            lower_left_lat: lower left latitude of the box
            upper_right_lon: upper right longitude of the box
            upper_right_lat: upper right latitude of the box
        """
        super().bounding_box(
            lower_left_lon, lower_left_lat, upper_right_lon, upper_right_lat
        )
        return self

    def line(self, coordinates: List[Tuple[str, str]]) -> Type[GranuleQuery]:
        """Filter by granules that overlap a series of connected points. Must be used in combination
        with a collection filtering parameter such as short_name or entry_title.

        Parameters:
            coordinates (List): a list of (lon, lat) tuples
        """
        super().line(coordinates)
        return self

    def downloadable(self, downloadable: bool = True) -> Type[GranuleQuery]:
        """Only match granules that are available for download. The opposite of this
        method is online_only().

        Parameters:
            downloadable: True to require granules be downloadable
        """
        super().downloadable(downloadable)
        return self

    def doi(self, doi: str) -> Type[GranuleQuery]:
        """Searh data granules by DOI

        ???+ Tip
            Not all datasets have an associated DOI, internally if a DOI is found
            earthaccess will grab the concept_id for the query to CMR.

        Parameters:
            doi (String): DOI of a datasets, e.g. 10.5067/AQR50-3Q7CS
        """
        collection = DataCollections().doi(doi).get()
        if len(collection) > 0:
            concept_id = collection[0].concept_id()
            self.params["concept_id"] = concept_id
        else:
            print(
                f"earthaccess couldn't find any associated collections with the DOI: {doi}"
            )
        return self<|MERGE_RESOLUTION|>--- conflicted
+++ resolved
@@ -238,14 +238,10 @@
             try:
                 response.raise_for_status()
             except exceptions.HTTPError as ex:
-<<<<<<< HEAD
-                raise RuntimeError(ex.response.text)  # type: ignore
-=======
                 if ex.response is not None:
                     raise RuntimeError(ex.response.text) from ex
                 else:
                     raise RuntimeError(str(ex)) from ex
->>>>>>> 1d0334d4
 
             if self._format == "json":
                 latest = response.json()["feed"]["entry"]
@@ -340,14 +336,10 @@
         try:
             response.raise_for_status()
         except exceptions.HTTPError as ex:
-<<<<<<< HEAD
-            raise RuntimeError(ex.response.text)  # type: ignore
-=======
             if ex.response is not None:
                 raise RuntimeError(ex.response.text) from ex
             else:
                 raise RuntimeError(str(ex)) from ex
->>>>>>> 1d0334d4
 
         return int(response.headers["CMR-Hits"])
 
@@ -571,14 +563,10 @@
             try:
                 response.raise_for_status()
             except exceptions.HTTPError as ex:
-<<<<<<< HEAD
-                raise RuntimeError(ex.response.text)  # type: ignore
-=======
                 if ex.response is not None:
                     raise RuntimeError(ex.response.text) from ex
                 else:
                     raise RuntimeError(str(ex)) from ex
->>>>>>> 1d0334d4
 
             if self._format == "json":
                 latest = response.json()["feed"]["entry"]
