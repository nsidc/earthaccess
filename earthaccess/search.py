--- conflicted
+++ resolved
@@ -1,10 +1,6 @@
 import datetime as dt
 from inspect import getmembers, ismethod
 
-<<<<<<< HEAD
-=======
-import dateutil.parser as parser
->>>>>>> 774aea63
 import requests
 from typing_extensions import (
     Any,
@@ -415,8 +411,7 @@
         date_from: Optional[Union[str, dt.date]] = None,
         date_to: Optional[Union[str, dt.date]] = None,
         exclude_boundary: bool = False,
-<<<<<<< HEAD
-    ) -> Type[CollectionQuery]:
+    ) -> Self:
         """Filter by an open or closed date range. Dates can be provided as date objects
         or ISO 8601 strings. Multiple ranges can be provided by successive method calls.
 
@@ -430,47 +425,12 @@
             date_from (String or Date): start of temporal range
             date_to (String or Date): end of temporal range
             exclude_boundary (Boolean): whether to exclude the date_from and date_to in the matched range.
+
+        Returns:
+            self
         """
         super().temporal(date_from, date_to, exclude_boundary)
         return self
-=======
-    ) -> Self:
-        """Filter by an open or closed date range. Dates can be provided as datetime
-        objects or ISO 8601 formatted strings. Multiple ranges can be provided by
-        successive calls to this method before calling execute().
-
-        Parameters:
-            date_from (String or Datetime object): earliest date of temporal range
-            date_to (String or Datetime object): latest date of temporal range
-            exclude_boundary (Boolean): whether or not to exclude the date_from/to in
-                the matched range.
-
-        Returns:
-            self
-
-        Raises:
-            ValueError: `date_from` or `date_to` is a non-`None` value that is
-                neither a datetime object nor a string that can be parsed as a datetime
-                object; or `date_from` and `date_to` are both datetime objects (or
-                parsable as such) and `date_from` is after `date_to`.
-        """
-        DEFAULT = dt.datetime(1979, 1, 1)
-        if date_from is not None and not isinstance(date_from, dt.datetime):
-            try:
-                date_from = parser.parse(date_from, default=DEFAULT).isoformat() + "Z"
-            except Exception:
-                print("The provided start date was not recognized")
-                date_from = ""
-
-        if date_to is not None and not isinstance(date_to, dt.datetime):
-            try:
-                date_to = parser.parse(date_to, default=DEFAULT).isoformat() + "Z"
-            except Exception:
-                print("The provided end date was not recognized")
-                date_to = ""
-
-        return super().temporal(date_from, date_to, exclude_boundary)
->>>>>>> 774aea63
 
 
 class DataGranules(GranuleQuery):
@@ -843,8 +803,7 @@
         date_from: Optional[Union[str, dt.date]] = None,
         date_to: Optional[Union[str, dt.date]] = None,
         exclude_boundary: bool = False,
-<<<<<<< HEAD
-    ) -> Type[GranuleQuery]:
+    ) -> Self:
         """Filter by an open or closed date range. Dates can be provided as date objects
         or ISO 8601 strings. Multiple ranges can be provided by successive method calls.
 
@@ -858,48 +817,12 @@
             date_from (String or Date): start of temporal range
             date_to (String or Date): end of temporal range
             exclude_boundary (Boolean): whether to exclude the date_from and date_to in the matched range.
+
+        Returns:
+            self
         """
         super().temporal(date_from, date_to, exclude_boundary)
         return self
-=======
-    ) -> Self:
-        """Filter by an open or closed date range.
-
-        Dates can be provided as a datetime objects or ISO 8601 formatted strings.
-        Multiple ranges can be provided by successive calls to this method before
-        calling execute().
-
-        Parameters:
-            date_from: earliest date of temporal range
-            date_to: latest date of temporal range
-            exclude_boundary: whether to exclude the date_from/to in the matched range
-
-        Returns:
-            self
-
-        Raises:
-            ValueError: `date_from` or `date_to` is a non-`None` value that is
-                neither a datetime object nor a string that can be parsed as a datetime
-                object; or `date_from` and `date_to` are both datetime objects (or
-                parsable as such) and `date_from` is after `date_to`.
-        """
-        DEFAULT = dt.datetime(1979, 1, 1)
-        if date_from is not None and not isinstance(date_from, dt.datetime):
-            try:
-                date_from = parser.parse(date_from, default=DEFAULT).isoformat() + "Z"
-            except Exception:
-                print("The provided start date was not recognized")
-                date_from = ""
-
-        if date_to is not None and not isinstance(date_to, dt.datetime):
-            try:
-                date_to = parser.parse(date_to, default=DEFAULT).isoformat() + "Z"
-            except Exception:
-                print("The provided end date was not recognized")
-                date_to = ""
-
-        return super().temporal(date_from, date_to, exclude_boundary)
->>>>>>> 774aea63
 
     @override
     def version(self, version: str) -> Self:
