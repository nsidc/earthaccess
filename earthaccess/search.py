--- conflicted
+++ resolved
@@ -29,57 +29,6 @@
 PointLike: TypeAlias = Tuple[FloatLike, FloatLike]
 
 
-<<<<<<< HEAD
-=======
-def get_results(
-    session: requests.Session,
-    query: Union[CollectionQuery, GranuleQuery],
-    limit: int = 2000,
-) -> List[Any]:
-    """Get all results up to some limit, even if spanning multiple pages.
-
-    ???+ Tip
-        The default page size is 2000, if the supplied value is greater then the
-        Search-After header will be used to iterate across multiple requests until
-        either the limit has been reached or there are no more results.
-
-    Parameters:
-        limit: The number of results to return
-
-    Returns:
-        query results as a list
-
-    Raises:
-        RuntimeError: The CMR query failed.
-    """
-    page_size = min(limit, 2000)
-    url = query._build_url()
-
-    results: List[Any] = []
-    more_results = True
-    headers = dict(query.headers or {})
-
-    while more_results:
-        response = session.get(url, headers=headers, params={"page_size": page_size})
-
-        if cmr_search_after := response.headers.get("cmr-search-after"):
-            headers["cmr-search-after"] = cmr_search_after
-
-        try:
-            response.raise_for_status()
-        except requests.exceptions.HTTPError as ex:
-            raise RuntimeError(ex.response.text) from ex
-
-        latest = response.json()["items"]
-
-        results.extend(latest)
-
-        more_results = page_size <= len(latest) and len(results) < limit
-
-    return results
-
-
->>>>>>> 9f43047f
 class DataCollections(CollectionQuery):
     """Placeholder.
 
