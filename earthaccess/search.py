--- conflicted
+++ resolved
@@ -3,12 +3,6 @@
 
 import dateutil.parser as parser
 import requests
-<<<<<<< HEAD
-from cmr import CMR_OPS, CMR_SIT, CMR_UAT, CollectionQuery, GranuleQuery
-
-# type: ignore
-from .auth import Auth, Env, SessionWithHeaderRedirection
-=======
 from typing_extensions import (
     Any,
     List,
@@ -22,10 +16,9 @@
     override,
 )
 
-from cmr import CollectionQuery, GranuleQuery
-
-from .auth import Auth
->>>>>>> 0e4f3928
+from cmr import CMR_OPS, CMR_SIT, CMR_UAT, CollectionQuery, GranuleQuery
+
+from .auth import Auth, Env, SessionWithHeaderRedirection
 from .daac import find_provider, find_provider_by_shortname
 from .results import DataCollection, DataGranule
 
@@ -94,18 +87,8 @@
     _fields: Optional[List[str]] = None
     _format = "umm_json"
 
-<<<<<<< HEAD
-    def __init__(
-        self,
-        auth: Optional[Auth] = None,
-        *args: Any,
-        **kwargs: Any,
-    ) -> None:
-        """Builds an instance of DataCollections to query CMR
-=======
     def __init__(self, auth: Optional[Auth] = None, *args: Any, **kwargs: Any) -> None:
         """Builds an instance of DataCollections to query the CMR.
->>>>>>> 0e4f3928
 
         Parameters:
             auth: An authenticated `Auth` instance. This is an optional parameter
@@ -113,7 +96,6 @@
         """
         super().__init__(*args, **kwargs)
 
-<<<<<<< HEAD
         if auth is not None and auth.authenticated:
             # To search, we need the new bearer tokens from NASA Earthdata
             self.session: requests.Session = auth.get_session(bearer_token=True)
@@ -127,14 +109,6 @@
             self.mode(CMR_UAT)
         elif self.session.AUTH_HOSTS[0] == Env.SIT.value:
             self.mode(CMR_SIT)
-=======
-        self.session = (
-            # To search, we need the new bearer tokens from NASA Earthdata
-            auth.get_session(bearer_token=True)
-            if auth is not None and auth.authenticated
-            else requests.session()
-        )
->>>>>>> 0e4f3928
 
         self._debug = False
 
@@ -160,11 +134,7 @@
         try:
             response.raise_for_status()
         except requests.exceptions.HTTPError as ex:
-<<<<<<< HEAD
-            raise RuntimeError(str(ex.response))
-=======
             raise RuntimeError(ex.response.text) from ex
->>>>>>> 0e4f3928
 
         return int(response.headers["CMR-Hits"])
 
@@ -455,11 +425,6 @@
         successive calls to this method before calling execute().
 
         Parameters:
-<<<<<<< HEAD
-            date_from: earliest date of temporal range
-            date_to: latest date of temporal range
-            exclude_boundary: whether to exclude the date_from/to in the matched range.
-=======
             date_from (String or Datetime object): earliest date of temporal range
             date_to (String or Datetime object): latest date of temporal range
             exclude_boundary (Boolean): whether or not to exclude the date_from/to in
@@ -473,7 +438,6 @@
                 neither a datetime object nor a string that can be parsed as a datetime
                 object; or `date_from` and `date_to` are both datetime objects (or
                 parsable as such) and `date_from` is after `date_to`.
->>>>>>> 0e4f3928
         """
         DEFAULT = dt.datetime(1979, 1, 1)
         if date_from is not None and not isinstance(date_from, dt.datetime):
@@ -501,13 +465,7 @@
 
     _format = "umm_json"
 
-<<<<<<< HEAD
-    def __init__(
-        self,
-        auth: Any = None,
-        *args: Any,
-        **kwargs: Any,
-    ) -> None:
+    def __init__(self, auth: Optional[Auth] = None, *args: Any, **kwargs: Any) -> None:
         """Base class for Granule and Collection CMR queries."""
         super().__init__(*args, **kwargs)
 
@@ -524,18 +482,6 @@
             self.mode(CMR_UAT)
         elif self.session.AUTH_HOSTS[0] == Env.SIT.value:
             self.mode(CMR_SIT)
-=======
-    def __init__(self, auth: Optional[Auth] = None, *args: Any, **kwargs: Any) -> None:
-        """Base class for Granule and Collection CMR queries."""
-        super().__init__(*args, **kwargs)
-
-        self.session = (
-            # To search, we need the new bearer tokens from NASA Earthdata
-            auth.get_session(bearer_token=True)
-            if auth is not None and auth.authenticated
-            else requests.session()
-        )
->>>>>>> 0e4f3928
 
         self._debug = False
 
