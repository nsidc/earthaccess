import datetime
import logging
import threading
import traceback
from functools import lru_cache
from itertools import chain
from pathlib import Path
from pickle import dumps, loads
from typing import Any, Dict, List, Mapping, Optional, Tuple, Union
from uuid import uuid4

import fsspec
import requests
import s3fs
from multimethod import multimethod as singledispatchmethod
from pqdm.threads import pqdm
from tenacity import (
    retry,
    retry_if_exception_type,
    stop_after_attempt,
    wait_exponential,
)
from typing_extensions import deprecated

import earthaccess

from .auth import Auth, SessionWithHeaderRedirection
from .daac import DAAC_TEST_URLS, find_provider
from .exceptions import DownloadFailure
from .results import DataGranule
from .search import DataCollections

logger = logging.getLogger(__name__)


<<<<<<< HEAD
def is_interactive() -> bool:
    """Detect if earthaccess is being used in an interactive session.

=======
def _is_interactive() -> bool:
    """Detect if earthaccess is being used in an interactive session.
>>>>>>> 7fa9c5aa
    Interactive sessions include Jupyter Notebooks, IPython REPL, and default Python REPL.
    """
    try:
        from IPython import get_ipython  # type: ignore

        # IPython Notebook or REPL:
        if get_ipython() is not None:
            return True
    except ImportError:
        pass

    import sys

    # Python REPL
<<<<<<< HEAD
    if hasattr(sys, "ps1"):
        return True

    return False
=======
    return hasattr(sys, "ps1")
>>>>>>> 7fa9c5aa


class EarthAccessFile(fsspec.spec.AbstractBufferedFile):
    """Handle for a file-like object pointing to an on-prem or Earthdata Cloud granule."""

    def __init__(
        self, f: fsspec.spec.AbstractBufferedFile, granule: DataGranule
    ) -> None:
        """EarthAccessFile connects an Earthdata search result with an open file-like object.

        No methods exist on the class, which passes all attribute and method calls
        directly to the file-like object given during initialization. An instance of
        this class can be treated like that file-like object itself.

        Parameters:
            f: a file-like object
            granule: a granule search result
        """
        self.f = f
        self.granule = granule

    def __getattr__(self, method: str) -> Any:
        return getattr(self.f, method)

    def __reduce__(self) -> Any:
        return make_instance, (
            type(self.f),
            self.granule,
            earthaccess.__auth__,
            dumps(self.f),
        )

    def __repr__(self) -> str:
        return repr(self.f)


def get_cache_config(file_size: int) -> int:
    """Determine the optimal caching configuration based on file size.
    Note: we could even be smarter if we know the chunk sizes of the variables
    we need to cache, e.g. using the dmrpp file and the wellknownparts cache type.

    Uses 'blockcache' for all files with block sizes adjusted by file size:

    - <100MB: 4MB
    - >100MB: 4–16MB

    Parameters:
        file_size (int): Size of the file in bytes.

    Returns:
        Tuple[str, int]: A tuple containing:
            cache_type (str): Always 'blockcache'.
            block_size (int): Optimal block size in bytes.
    """
    if file_size < 100 * 1024 * 1024:
        block_size = 4 * 1024 * 1024
    elif 100 * 1024 * 1024 <= file_size < 1024 * 1024 * 1024:
        block_size = 8 * 1024 * 1024
    else:
        block_size = 16 * 1024 * 1024

    return block_size


def _open_files(
    url_mapping: Mapping[str, Union[DataGranule, None]],
    fs: fsspec.AbstractFileSystem,
    *,
    pqdm_kwargs: Optional[Mapping[str, Any]] = None,
    open_kwargs: Optional[Dict[str, Any]] = None,
) -> List[fsspec.spec.AbstractBufferedFile]:
    def multi_thread_open(data: tuple[str, Optional[DataGranule]]) -> EarthAccessFile:
        url, granule = data
        f_size = fs.info(url)["size"]
        default_cache_type = "blockcache"
        default_block_size = get_cache_config(f_size)

        open_kw = (open_kwargs or fsspec.config.conf or {}).copy()

        open_kw.setdefault("cache_type", default_cache_type)
        open_kw.setdefault("block_size", default_block_size)

        f = fs.open(url, **open_kw)
        return EarthAccessFile(f, granule)  # type: ignore

    return pqdm(url_mapping.items(), multi_thread_open, **pqdm_kwargs)


def make_instance(
    cls: Any, granule: DataGranule, auth: Auth, data: Any
) -> EarthAccessFile:
    # Attempt to re-authenticate
    if not earthaccess.__auth__.authenticated:
        earthaccess.__auth__ = auth
        earthaccess.login()

    # When sending EarthAccessFiles between processes, it's possible that
    # we will need to switch between s3 <--> https protocols.
    if (earthaccess.__store__.in_region and cls is not s3fs.S3File) or (
        not earthaccess.__store__.in_region and cls is s3fs.S3File
    ):
        # NOTE: This uses the first data_link listed in the granule. That's not
        #       guaranteed to be the right one.
        return EarthAccessFile(earthaccess.open([granule])[0], granule)
    else:
        return EarthAccessFile(loads(data), granule)


def _get_url_granule_mapping(
    granules: List[DataGranule], access: str
) -> Mapping[str, DataGranule]:
    """Construct a mapping between file urls and granules."""
    url_mapping = {}
    for granule in granules:
        for url in granule.data_links(access=access):
            url_mapping[url] = granule
    return url_mapping


class Store(object):
    """Store class to access granules on-prem or in the cloud."""

    def __init__(self, auth: Any, pre_authorize: bool = False) -> None:
        """Store is the class to access data.

        Parameters:
            auth: Auth instance to download and access data.
        """
        self.thread_locals = threading.local()
        if auth.authenticated is True:
            self.auth = auth
            self._s3_credentials: Dict[
                Tuple, Tuple[datetime.datetime, Dict[str, str]]
            ] = {}
            oauth_profile = f"https://{auth.system.edl_hostname}/profile"
            # sets the initial URS cookie
            self._requests_cookies: Dict[str, Any] = {}
            self.set_requests_session(oauth_profile, bearer_token=True)
            if pre_authorize:
                # collect cookies from other DAACs
                for url in DAAC_TEST_URLS:
                    self.set_requests_session(url)

        else:
            logger.warning("The current session is not authenticated with NASA")
            self.auth = None
        self.in_region = self._running_in_us_west_2()

    def _derive_concept_provider(self, concept_id: Optional[str] = None) -> str:
        if concept_id is not None:
            provider = concept_id.split("-")[1]
            return provider
        return ""

    def _derive_daac_provider(self, daac: str) -> Union[str, None]:
        provider = find_provider(daac, True)
        return provider

    def _is_cloud_collection(self, concept_id: List[str]) -> bool:
        collection = DataCollections(self.auth).concept_id(concept_id).get()
        if len(collection) > 0 and "s3-links" in collection[0]["meta"]:
            return True
        return False

    def _own_s3_credentials(self, links: List[Dict[str, Any]]) -> Union[str, None]:
        for link in links:
            if "/s3credentials" in link["URL"]:
                return link["URL"]
        return None

    def _running_in_us_west_2(self) -> bool:
        session = self.auth.get_session()
        try:
            # https://docs.aws.amazon.com/AWSEC2/latest/UserGuide/instancedata-data-retrieval.html
            token_ = session.put(
                "http://169.254.169.254/latest/api/token",
                headers={"X-aws-ec2-metadata-token-ttl-seconds": "21600"},
                timeout=1,
            )
            resp = session.get(
                "http://169.254.169.254/latest/meta-data/placement/region",
                timeout=1,
                headers={"X-aws-ec2-metadata-token": token_.text},
            )
        except Exception:
            return False

        if resp.status_code == 200 and b"us-west-2" == resp.content:
            # On AWS, in region us-west-2
            return True
        return False

    def set_requests_session(
        self, url: str, method: str = "get", bearer_token: bool = True
    ) -> None:
        """Sets up a `requests` session with bearer tokens that are used by CMR.

        Mainly used to get the authentication cookies from different DAACs and URS.
        This HTTPS session can be used to download granules if we want to use a direct,
        lower level API.

        Parameters:
            url: used to test the credentials and populate the class auth cookies
            method: HTTP method to test, default: "GET"
            bearer_token: if true, will be used for authenticated queries on CMR

        Returns:
            fsspec HTTPFileSystem (aiohttp client session)
        """
        if not hasattr(self, "_http_session"):
            self._http_session = self.auth.get_session(bearer_token)

        resp = self._http_session.request(method, url, allow_redirects=True)

        if resp.status_code in [400, 401, 403]:
            new_session = requests.Session()
            resp_req = new_session.request(
                method, url, allow_redirects=True, cookies=self._requests_cookies
            )
            if resp_req.status_code in [400, 401, 403]:
                resp.raise_for_status()
            else:
                self._requests_cookies.update(new_session.cookies.get_dict())
        elif 200 <= resp.status_code < 300:
            self._requests_cookies = self._http_session.cookies.get_dict()
        else:
            resp.raise_for_status()

    @deprecated("Use get_s3_filesystem instead")
    def get_s3fs_session(
        self,
        daac: Optional[str] = None,
        concept_id: Optional[str] = None,
        provider: Optional[str] = None,
        endpoint: Optional[str] = None,
    ) -> s3fs.S3FileSystem:
        """Returns a s3fs instance for a given cloud provider / DAAC.

        Parameters:
           daac: any of the DAACs, e.g. NSIDC, PODAAC
           provider: a data provider if we know them, e.g. PODAAC -> POCLOUD
           endpoint: pass the URL for the credentials directly

        Returns:
           An `s3fs.S3FileSystem` authenticated for reading in-region in us-west-2 for 1 hour.
        """
        return self.get_s3_filesystem(daac, concept_id, provider, endpoint)

    def get_s3_filesystem(
        self,
        daac: Optional[str] = None,
        concept_id: Optional[str] = None,
        provider: Optional[str] = None,
        endpoint: Optional[str] = None,
    ) -> s3fs.S3FileSystem:
        """Return an `s3fs.S3FileSystem` instance for a given cloud provider / DAAC.

        Parameters:
            daac: any of the DAACs, e.g. NSIDC, PODAAC
            provider: a data provider if we know them, e.g. PODAAC -> POCLOUD
            endpoint: pass the URL for the credentials directly

        Returns:
            a s3fs file instance
        """
        if self.auth is None:
            raise ValueError(
                "A valid Earthdata login instance is required to retrieve S3 credentials"
            )
        if not any([concept_id, daac, provider, endpoint]):
            raise ValueError(
                "At least one of the concept_id, daac, provider or endpoint"
                "parameters must be specified. "
            )

        if concept_id is not None:
            provider = self._derive_concept_provider(concept_id)

        # Get existing S3 credentials if we already have them
        location = (
            daac,
            provider,
            endpoint,
        )  # Identifier for where to get S3 credentials from
        need_new_creds = False
        try:
            dt_init, creds = self._s3_credentials[location]
        except KeyError:
            need_new_creds = True
        else:
            # If cached credentials are expired, invalidate the cache
            delta = datetime.datetime.now() - dt_init
            if round(delta.seconds / 60, 2) > 55:
                need_new_creds = True
                self._s3_credentials.pop(location)

        if need_new_creds:
            # Don't have existing valid S3 credentials, so get new ones
            now = datetime.datetime.now()
            if endpoint is not None:
                creds = self.auth.get_s3_credentials(endpoint=endpoint)
            elif daac is not None:
                creds = self.auth.get_s3_credentials(daac=daac)
            elif provider is not None:
                creds = self.auth.get_s3_credentials(provider=provider)
            # Include new credentials in the cache
            self._s3_credentials[location] = now, creds

        return s3fs.S3FileSystem(
            key=creds["accessKeyId"],
            secret=creds["secretAccessKey"],
            token=creds["sessionToken"],
        )

    @lru_cache
    def get_fsspec_session(self) -> fsspec.AbstractFileSystem:
        """Returns a fsspec HTTPS session with bearer tokens that are used by CMR.

        This HTTPS session can be used to download granules if we want to use a direct,
        lower level API.

        Returns:
            fsspec HTTPFileSystem (aiohttp client session)
        """
        token = self.auth.token["access_token"]
        client_kwargs = {
            "headers": {"Authorization": f"Bearer {token}"},
            # This is important! If we trust the env and send a bearer token,
            # auth will fail!
            "trust_env": False,
        }
        session = fsspec.filesystem("https", client_kwargs=client_kwargs)
        return session

    def get_requests_session(self) -> SessionWithHeaderRedirection:
        """Returns a requests HTTPS session with bearer tokens that are used by CMR.

        This HTTPS session can be used to download granules if we want to use a direct,
        lower level API.

        Returns:
            requests Session
        """
        if hasattr(self, "_http_session"):
            return self._http_session
        else:
            raise AttributeError("The requests session hasn't been set up yet.")

    def open(
        self,
        granules: Union[List[str], List[DataGranule]],
        provider: Optional[str] = None,
        credentials_endpoint: Optional[str] = None,
        *,
        show_progress: Optional[bool] = None,
        pqdm_kwargs: Optional[Mapping[str, Any]] = None,
        open_kwargs: Optional[Dict[str, Any]] = None,
    ) -> List[fsspec.spec.AbstractBufferedFile]:
        """Returns a list of file-like objects that can be used to access files
        hosted on S3 or HTTPS by third party libraries like xarray.

        Parameters:
            granules: a list of granule instances **or** list of URLs, e.g. `s3://some-granule`.
                If a list of URLs is passed, we need to specify the data provider.
            provider: e.g. POCLOUD, NSIDC_CPRD, etc.
            show_progress: whether or not to display a progress bar. If not specified, defaults to `True` for interactive sessions
                (i.e., in a notebook or a python REPL session), otherwise `False`.
            pqdm_kwargs: Additional keyword arguments to pass to pqdm, a parallel processing library.
                See pqdm documentation for available options. Default is to use immediate exception behavior.
            open_kwargs: Additional keyword arguments to pass to fsspec.open, such as `cache_type` and `block_size`.
                Defaults to using `blockcache` with a block size determined by the file size (4 to 16MB).

        Returns:
            A list of "file pointers" to remote (i.e. s3 or https) files.
        """
        if show_progress is None:
            show_progress = _is_interactive()

        pqdm_kwargs = {
            "exception_behaviour": "immediate",
            "n_jobs": 8,
            "disable": not show_progress,
            **(pqdm_kwargs or {}),
        }
        if len(granules):
            return self._open(
                granules,
                provider,
                credentials_endpoint,
                pqdm_kwargs=pqdm_kwargs,
                open_kwargs=open_kwargs,
            )
        return []

    @singledispatchmethod
    def _open(
        self,
        granules: Union[List[str], List[DataGranule]],
        provider: Optional[str] = None,
        credentials_endpoint: Optional[str] = None,
        *,
        pqdm_kwargs: Optional[Mapping[str, Any]] = None,
        open_kwargs: Optional[Dict[str, Any]] = None,
    ) -> List[Any]:
        raise NotImplementedError("granules should be a list of DataGranule or URLs")

    @_open.register
    def _open_granules(
        self,
        granules: List[DataGranule],
        provider: Optional[str] = None,
        credentials_endpoint: Optional[str] = None,
        *,
        pqdm_kwargs: Optional[Mapping[str, Any]] = None,
        open_kwargs: Optional[Dict[str, Any]] = None,
    ) -> List[Any]:
        fileset: List = []
        total_size = round(sum([granule.size() for granule in granules]) / 1024, 2)
        logger.info(f"Opening {len(granules)} granules, approx size: {total_size} GB")

        if self.auth is None:
            raise ValueError(
                "A valid Earthdata login instance is required to retrieve credentials"
            )

        if self.in_region:
            if granules[0].cloud_hosted:
                access = "direct"
                provider = granules[0]["meta"]["provider-id"]
                # if the data has its own S3 credentials endpoint, we will use it
                if credentials_endpoint is None:
                    endpoint = self._own_s3_credentials(
                        granules[0]["umm"]["RelatedUrls"]
                    )
                else:
                    endpoint = credentials_endpoint
                if endpoint is not None:
                    logger.info(f"using endpoint: {endpoint}")
                    s3_fs = self.get_s3_filesystem(endpoint=endpoint)
                else:
                    logger.info(f"using provider: {provider}")
                    s3_fs = self.get_s3_filesystem(provider=provider)
            else:
                access = "on_prem"
                s3_fs = None

            url_mapping = _get_url_granule_mapping(granules, access)
            if s3_fs is not None:
                try:
                    fileset = _open_files(
                        url_mapping,
                        fs=s3_fs,
                        pqdm_kwargs=pqdm_kwargs,
                        open_kwargs=open_kwargs,
                    )
                except Exception as e:
                    raise RuntimeError(
                        "An exception occurred while trying to access remote files on S3. "
                        "This may be caused by trying to access the data outside the us-west-2 region."
                        f"Exception: {traceback.format_exc()}"
                    ) from e
            else:
                fileset = self._open_urls_https(
                    url_mapping, pqdm_kwargs=pqdm_kwargs, open_kwargs=open_kwargs
                )
        else:
            url_mapping = _get_url_granule_mapping(granules, access="on_prem")
            fileset = self._open_urls_https(
                url_mapping, pqdm_kwargs=pqdm_kwargs, open_kwargs=open_kwargs
            )

        return fileset

    @_open.register
    def _open_urls(
        self,
        granules: List[str],
        provider: Optional[str] = None,
        credentials_endpoint: Optional[str] = None,
        *,
        pqdm_kwargs: Optional[Mapping[str, Any]] = None,
        open_kwargs: Optional[Dict[str, Any]] = None,
    ) -> List[Any]:
        fileset: List = []
        s3_fs = None
        if isinstance(granules[0], str) and (
            granules[0].startswith("s3") or granules[0].startswith("http")
        ):
            # TODO: method to derive the DAAC from url?
            provider = provider
        else:
            raise ValueError(
                f"Schema for {granules[0]} is not recognized, must be an HTTP or S3 URL"
            )
        if self.auth is None:
            raise ValueError(
                "A valid Earthdata login instance is required to retrieve S3 credentials"
            )

        url_mapping: Mapping[str, None] = {url: None for url in granules}
        if self.in_region and granules[0].startswith("s3"):
            if provider is not None:
                s3_fs = self.get_s3_filesystem(provider=provider)
            elif credentials_endpoint is not None:
                s3_fs = self.get_s3_filesystem(endpoint=credentials_endpoint)
            if s3_fs:
                try:
                    fileset = _open_files(
                        url_mapping,
                        fs=s3_fs,
                        pqdm_kwargs=pqdm_kwargs,
                        open_kwargs=open_kwargs,
                    )
                except Exception as e:
                    raise RuntimeError(
                        "An exception occurred while trying to access remote files on S3. "
                        "This may be caused by trying to access the data outside the us-west-2 region."
                        f"Exception: {traceback.format_exc()}"
                    ) from e

                return fileset
            else:
                logger.error(
                    f"An error occurred while trying to access S3 files for provider: {provider}. endpoint: {credentials_endpoint}"
                )
                return fileset
        else:
            if granules[0].startswith("s3"):
                raise ValueError(
                    "We cannot open S3 links when we are not in-region, try using HTTPS links"
                )
            fileset = self._open_urls_https(url_mapping, pqdm_kwargs=pqdm_kwargs)
            return fileset

    def get(
        self,
        granules: Union[List[DataGranule], List[str]],
        local_path: Optional[Union[Path, str]] = None,
        provider: Optional[str] = None,
        credentials_endpoint: Optional[str] = None,
        threads: int = 8,
        *,
<<<<<<< HEAD
        hide_progress: bool = False,
=======
        show_progress: Optional[bool] = None,
>>>>>>> 7fa9c5aa
        pqdm_kwargs: Optional[Mapping[str, Any]] = None,
    ) -> List[Path]:
        """Retrieves data granules from a remote storage system.

           * If we run this in the cloud,
             we are moving data from S3 to a cloud compute instance (EC2, AWS Lambda).
           * If we run it outside the us-west-2 region and the data granules are part of a cloud-based
             collection, the method will not get any files.
           * If we request data granules from an on-prem collection,
             the data will be effectively downloaded to a local directory.

        Parameters:
            granules: A list of granules(DataGranule) instances or a list of granule links (HTTP).
            local_path: Local directory to store the remote data granules.  If not
                supplied, defaults to a subdirectory of the current working directory
                of the form `data/YYYY-MM-DD-UUID`, where `YYYY-MM-DD` is the year,
                month, and day of the current date, and `UUID` is the last 6 digits
                of a UUID4 value.
            provider: a valid cloud provider, each DAAC has a provider code for their cloud distributions
            credentials_endpoint: If provided, this will be used to get S3 credentials
            threads: Parallel number of threads to use to download the files;
                adjust as necessary, default = 8.
<<<<<<< HEAD
            hide_progress: if True, will not show the progress bar. Default is False.
=======
            show_progress: whether or not to display a progress bar. If not specified, defaults to `True` for interactive sessions
                (i.e., in a notebook or a python REPL session), otherwise `False`.
>>>>>>> 7fa9c5aa
            pqdm_kwargs: Additional keyword arguments to pass to pqdm, a parallel processing library.
                See pqdm documentation for available options. Default is to use immediate exception behavior
                and the number of jobs specified by the `threads` parameter.

        Returns:
            List of downloaded files
        """
        if not granules:
            raise ValueError("List of URLs or DataGranule instances expected")

        if local_path is None:
            today = datetime.datetime.now().strftime("%Y-%m-%d")
            uuid = uuid4().hex[:6]
            local_path = Path.cwd() / "data" / f"{today}-{uuid}"

<<<<<<< HEAD
        if not is_interactive():
            hide_progress = True

        pqdm_kwargs = {
            "n_jobs": threads,
            "disable": hide_progress,
=======
        if show_progress is None:
            show_progress = _is_interactive()

        pqdm_kwargs = {
            "n_jobs": threads,
            "disable": not show_progress,
>>>>>>> 7fa9c5aa
            **(pqdm_kwargs or {}),
        }

        return self._get(
            granules,
            Path(local_path),
            provider,
            credentials_endpoint,
            pqdm_kwargs=pqdm_kwargs,
        )

    @singledispatchmethod
    def _get(
        self,
        granules: Union[List[DataGranule], List[str]],
        local_path: Path,
        provider: Optional[str] = None,
        credentials_endpoint: Optional[str] = None,
        *,
        pqdm_kwargs: Optional[Mapping[str, Any]] = None,
    ) -> List[Path]:
        """Retrieves data granules from a remote storage system.

           * If we run this in the cloud,
             we are moving data from S3 to a cloud compute instance (EC2, AWS Lambda).
           * If we run it outside the us-west-2 region and the data granules are part of a cloud-based
             collection, the method will not get any files.
           * If we request data granules from an on-prem collection,
             the data will be effectively downloaded to a local directory.

        Parameters:
            granules: A list of granules (DataGranule) instances or a list of granule links (HTTP).
            local_path: Local directory to store the remote data granules
            provider: a valid cloud provider, each DAAC has a provider code for their cloud distributions
            pqdm_kwargs: Additional keyword arguments to pass to pqdm, a parallel processing library.
                See pqdm documentation for available options. Default is to use immediate exception behavior
                and the number of jobs specified by the `threads` parameter.

        Returns:
            None
        """
        raise NotImplementedError(f"Cannot _get {granules}")

    @retry(
        reraise=True,
        stop=stop_after_attempt(3),
        wait=wait_exponential(multiplier=1, min=1, max=10),
        retry=retry_if_exception_type(Exception),
    )
    def download_file(
        self, s3_fs: fsspec.AbstractFileSystem, file: str, local_path: Path
    ) -> Path:
        file_name = local_path / Path(file).name
        if file_name.exists():
            return file_name  # Skip if already exists
        try:
            logger.info(f"Downloading: {file_name}")
            s3_fs.get([file], str(local_path), recursive=False)
            return file_name
        except Exception as e:
            msg = f"Failed to download {file!r} to {file_name!r}: {e}"
            logger.error(msg)
            raise DownloadFailure(msg)

    @_get.register
    def _get_urls(
        self,
        granules: List[str],
        local_path: Path,
        provider: Optional[str] = None,
        credentials_endpoint: Optional[str] = None,
        *,
        pqdm_kwargs: Optional[Mapping[str, Any]] = None,
    ) -> List[Path]:
        data_links = granules
        s3_fs = s3fs.S3FileSystem()
        if (
            provider is None
            and credentials_endpoint is None
            and self.in_region
            and "cumulus" in data_links[0]
        ):
            raise ValueError(
                "earthaccess can't yet guess the provider for cloud collections, "
                "we need to use one from earthaccess.list_cloud_providers() or if known the  S3 credential endpoint"
            )
        if self.in_region and data_links[0].startswith("s3"):
            if credentials_endpoint is not None:
                logger.info(
                    f"Accessing cloud dataset using credentials_endpoint: {credentials_endpoint}"
                )
                s3_fs = self.get_s3_filesystem(endpoint=credentials_endpoint)
            elif provider is not None:
                logger.info(f"Accessing cloud dataset using provider: {provider}")
                s3_fs = self.get_s3_filesystem(provider=provider)

            def _safe_download(file: str) -> Union[Path, None]:
                try:
                    return self.download_file(s3_fs, file, local_path)
                except DownloadFailure:
                    logger.error(f"Failed to download {file!r}")
                    return None

            results = pqdm(data_links, _safe_download, **pqdm_kwargs)
            return [r for r in results if r is not None]

        else:
            # if we are not in AWS
            return self._download_onprem_granules(
                data_links, local_path, pqdm_kwargs=pqdm_kwargs
            )

    @_get.register
    def _get_granules(
        self,
        granules: List[DataGranule],
        local_path: Path,
        provider: Optional[str] = None,
        credentials_endpoint: Optional[str] = None,
        *,
        pqdm_kwargs: Optional[Mapping[str, Any]] = None,
    ) -> List[Path]:
        data_links: List = []
        provider = granules[0]["meta"]["provider-id"]
        endpoint = self._own_s3_credentials(granules[0]["umm"]["RelatedUrls"])
        cloud_hosted = granules[0].cloud_hosted
        access = "direct" if (cloud_hosted and self.in_region) else "external"
        data_links = list(
            # we are not in-region
            chain.from_iterable(
                granule.data_links(access=access, in_region=self.in_region)
                for granule in granules
            )
        )
        total_size = round(sum(granule.size() for granule in granules) / 1024, 2)
        logger.info(
            f" Getting {len(granules)} granules, approx download size: {total_size} GB"
        )
        if access == "direct":
            if endpoint is not None:
                logger.info(
                    f"Accessing cloud dataset using dataset endpoint credentials: {endpoint}"
                )
                s3_fs = self.get_s3_filesystem(endpoint=endpoint)
            else:
                logger.info(f"Accessing cloud dataset using provider: {provider}")
                s3_fs = self.get_s3_filesystem(provider=provider)

            local_path.mkdir(parents=True, exist_ok=True)

            def _safe_download(file: str) -> Union[Path, None]:
                try:
                    return self.download_file(s3_fs, file, local_path)
                except DownloadFailure:
                    logger.error(f"Failed to download {file!r}")
                    return None

            results = pqdm(data_links, _safe_download, **pqdm_kwargs)
            return [r for r in results if r is not None]

        else:
            # if the data are cloud-based, but we are not in AWS,
            # it will be downloaded as if it was on prem
            return self._download_onprem_granules(
                data_links, local_path, pqdm_kwargs=pqdm_kwargs
            )

    def _clone_session_in_local_thread(
        self, original_session: SessionWithHeaderRedirection
    ) -> None:
        """Clone the original session and store it in the local thread context.

        This method creates a new session that replicates the headers, cookies, and authentication settings
        from the provided original session. The new session is stored in a thread-local storage.

        Parameters:
            original_session (SessionWithHeaderRedirection): The session to be cloned.

        Returns:
            None
        """
        if not hasattr(self.thread_locals, "local_thread_session"):
            local_thread_session = SessionWithHeaderRedirection()
            local_thread_session.headers.update(original_session.headers)
            local_thread_session.cookies.update(original_session.cookies)
            local_thread_session.auth = original_session.auth
            self.thread_locals.local_thread_session = local_thread_session

    def _download_file(self, url: str, directory: Path) -> Path:
        """Download a single file from an on-prem location, a DAAC data center.

        Parameters:
            url: the granule url
            directory: local directory

        Returns:
            A local filepath or an exception.
        """
        # If the get data link is an Opendap location
        if "opendap" in url and url.endswith(".html"):
            url = url.replace(".html", "")
        local_filename = url.split("/")[-1]
        path = directory / Path(local_filename)
        if not path.exists():
            try:
                original_session = self.get_requests_session()
                # This reuses the auth cookie, we make sure we only authenticate N threads instead
                # of one per file, see #913
                self._clone_session_in_local_thread(original_session)
                session = self.thread_locals.local_thread_session
                with session.get(url, stream=True, allow_redirects=True) as r:
                    r.raise_for_status()
                    with open(path, "wb") as f:
                        # Cap memory usage for large files at 1MB per write to disk per thread
                        # https://docs.python-requests.org/en/latest/user/quickstart/#raw-response-content
                        for chunk in r.iter_content(chunk_size=1024 * 1024):
                            f.write(chunk)
            except Exception as e:
                msg = f"Failed to download {url!r} to {path!r}: {e}"
                logger.error(msg)
                raise DownloadFailure(msg)
        else:
            logger.info(f"File {local_filename} already downloaded")
        return path

    def _download_onprem_granules(
        self,
        urls: List[str],
        directory: Path,
        *,
        pqdm_kwargs: Optional[Mapping[str, Any]] = None,
    ) -> List[Any]:
        """Downloads a list of URLS into the data directory.

        Parameters:
            urls: list of granule URLs from an on-prem collection
            directory: local directory to store the downloaded files
            pqdm_kwargs: Additional keyword arguments to pass to pqdm, a parallel processing library.
                See pqdm documentation for available options. Default is to use immediate exception behavior
                and the number of jobs specified by the `threads` parameter.

        Returns:
            A list of local filepaths to which the files were downloaded.
        """
        if urls is None:
            raise ValueError("The granules didn't provide a valid GET DATA link")
        if self.auth is None:
            raise ValueError(
                "We need to be logged into NASA EDL in order to download data granules"
            )
        directory.mkdir(parents=True, exist_ok=True)

        arguments = [(url, directory) for url in urls]

        pqdm_kwargs = {
            "exception_behaviour": "immediate",
            "disable": True,
            **(pqdm_kwargs or {}),
            # We don't want a user to be able to override the following kwargs,
            # which is why they appear *after* spreading pqdm_kwargs above.
            "argument_type": "args",
        }

        return pqdm(arguments, self._download_file, **pqdm_kwargs)

    def _open_urls_https(
        self,
        url_mapping: Mapping[str, Union[DataGranule, None]],
        *,
        pqdm_kwargs: Optional[Mapping[str, Any]] = None,
        open_kwargs: Optional[Dict[str, Any]] = None,
    ) -> List[fsspec.AbstractFileSystem]:
        https_fs = self.get_fsspec_session()

        try:
            return _open_files(
                url_mapping, https_fs, pqdm_kwargs=pqdm_kwargs, open_kwargs=open_kwargs
            )
        except Exception:
            logger.exception(
                "An exception occurred while trying to access remote files via HTTPS"
            )
            raise<|MERGE_RESOLUTION|>--- conflicted
+++ resolved
@@ -33,14 +33,8 @@
 logger = logging.getLogger(__name__)
 
 
-<<<<<<< HEAD
-def is_interactive() -> bool:
-    """Detect if earthaccess is being used in an interactive session.
-
-=======
 def _is_interactive() -> bool:
     """Detect if earthaccess is being used in an interactive session.
->>>>>>> 7fa9c5aa
     Interactive sessions include Jupyter Notebooks, IPython REPL, and default Python REPL.
     """
     try:
@@ -55,14 +49,7 @@
     import sys
 
     # Python REPL
-<<<<<<< HEAD
-    if hasattr(sys, "ps1"):
-        return True
-
-    return False
-=======
     return hasattr(sys, "ps1")
->>>>>>> 7fa9c5aa
 
 
 class EarthAccessFile(fsspec.spec.AbstractBufferedFile):
@@ -605,11 +592,7 @@
         credentials_endpoint: Optional[str] = None,
         threads: int = 8,
         *,
-<<<<<<< HEAD
-        hide_progress: bool = False,
-=======
         show_progress: Optional[bool] = None,
->>>>>>> 7fa9c5aa
         pqdm_kwargs: Optional[Mapping[str, Any]] = None,
     ) -> List[Path]:
         """Retrieves data granules from a remote storage system.
@@ -632,12 +615,8 @@
             credentials_endpoint: If provided, this will be used to get S3 credentials
             threads: Parallel number of threads to use to download the files;
                 adjust as necessary, default = 8.
-<<<<<<< HEAD
-            hide_progress: if True, will not show the progress bar. Default is False.
-=======
             show_progress: whether or not to display a progress bar. If not specified, defaults to `True` for interactive sessions
                 (i.e., in a notebook or a python REPL session), otherwise `False`.
->>>>>>> 7fa9c5aa
             pqdm_kwargs: Additional keyword arguments to pass to pqdm, a parallel processing library.
                 See pqdm documentation for available options. Default is to use immediate exception behavior
                 and the number of jobs specified by the `threads` parameter.
@@ -653,21 +632,12 @@
             uuid = uuid4().hex[:6]
             local_path = Path.cwd() / "data" / f"{today}-{uuid}"
 
-<<<<<<< HEAD
-        if not is_interactive():
-            hide_progress = True
-
-        pqdm_kwargs = {
-            "n_jobs": threads,
-            "disable": hide_progress,
-=======
         if show_progress is None:
             show_progress = _is_interactive()
 
         pqdm_kwargs = {
             "n_jobs": threads,
             "disable": not show_progress,
->>>>>>> 7fa9c5aa
             **(pqdm_kwargs or {}),
         }
 
