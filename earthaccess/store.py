--- conflicted
+++ resolved
@@ -234,7 +234,6 @@
             elif daac is not None:
                 creds = self.auth.get_s3_credentials(daac=daac)
             elif provider is not None:
-<<<<<<< HEAD
                 creds = self.auth.get_s3_credentials(provider=provider)
             # Include new credentials in the cache
             self._s3_credentials[location] = now, creds
@@ -244,27 +243,6 @@
             secret=creds["secretAccessKey"],
             token=creds["sessionToken"],
         )
-=======
-                s3_credentials = self.auth.get_s3_credentials(provider=provider)
-            now = datetime.datetime.now()
-            delta_minutes = now - self.initial_ts
-            # TODO: test this mocking the time or use https://github.com/dbader/schedule
-            # if we exceed 1 hour
-            if (
-                self.s3_fs is None or round(delta_minutes.seconds / 60, 2) > 59
-            ) and s3_credentials is not None:
-                self.s3_fs = s3fs.S3FileSystem(
-                    key=s3_credentials["accessKeyId"],
-                    secret=s3_credentials["secretAccessKey"],
-                    token=s3_credentials["sessionToken"],
-                )
-                self.initial_ts = datetime.datetime.now()
-            return deepcopy(self.s3_fs)
-        else:
-            raise ValueError(
-                "A valid Earthdata login instance is required to retrieve S3 credentials"
-            )
->>>>>>> 69f9e46d
 
     @lru_cache
     def get_fsspec_session(self) -> fsspec.AbstractFileSystem:
