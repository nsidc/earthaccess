from __future__ import annotations

import datetime
import os
import shutil
import traceback
from copy import deepcopy
from functools import lru_cache
from itertools import chain
from pathlib import Path
from pickle import dumps, loads
from typing import Any, Dict, List, Optional, Union
from uuid import uuid4

import earthaccess
import fsspec
import requests
import s3fs
from multimethod import multimethod as singledispatchmethod
from pqdm.threads import pqdm

from .auth import Auth
from .daac import DAAC_TEST_URLS, find_provider
from .results import DataGranule
from .search import DataCollections


class EarthAccessFile(fsspec.spec.AbstractBufferedFile):
    def __init__(self, f: fsspec.AbstractFileSystem, granule: DataGranule) -> None:
        self.f = f
        self.granule = granule

    def __getattr__(self, method: str) -> Any:
        return getattr(self.f, method)

    def __reduce__(self) -> Any:
        return make_instance, (
            type(self.f),
            self.granule,
            earthaccess.__auth__,
            dumps(self.f),
            self.f.size,
        )

    def __repr__(self) -> str:
        return str(self.f)


def _open_files(
    data_links: List[str],
    granules: Union[List[str], List[DataGranule]],
    fs: fsspec.AbstractFileSystem,
    threads: Optional[int] = 8,
    sizes: Optional[List[int]] = None,
) -> List[fsspec.AbstractFileSystem]:
    file_sizes: Union[List[int], List[None]]
    if sizes is None:
        file_sizes = [None] * len(data_links)
    else:
        file_sizes = sizes

    def multi_thread_open(data: tuple) -> EarthAccessFile:
        urls, granule, size = data
        if type(granule) is not str:
            if len(granule.data_links()) > 1:
                print(
                    "Warning: This collection contains more than one file per granule. "
                    "earthaccess will only open the first data link, "
                    "try filtering the links before opening them."
                )
        return EarthAccessFile(fs.open(urls, size=size), granule)

    fileset = pqdm(
        zip(data_links, granules, file_sizes), multi_thread_open, n_jobs=threads
    )
    return fileset


def make_instance(
    cls: Any,
    granule: DataGranule,
    auth: Auth,
    data: Any,
    size: int | None,
) -> EarthAccessFile:
    # Attempt to re-authenticate
    if not earthaccess.__auth__.authenticated:
        earthaccess.__auth__ = auth
        earthaccess.login()

    # When sending EarthAccessFiles between processes, it's possible that
    # we will need to switch between s3 <--> https protocols.
    if (earthaccess.__store__.running_in_aws and cls is not s3fs.S3File) or (
        not earthaccess.__store__.running_in_aws and cls is s3fs.S3File
    ):
        # NOTE: This uses the first data_link listed in the granule. That's not
        #       guaranteed to be the right one.
        sizes = [size] if size is not None else None
        return EarthAccessFile(earthaccess.open([granule], sizes=sizes)[0], granule)
    else:
        return EarthAccessFile(loads(data), granule)


class Store(object):
    """
    Store class to access granules on-prem or in the cloud.
    """

    def __init__(self, auth: Any, pre_authorize: bool = False) -> None:
        """Store is the class to access data

        Parameters:
            auth (Auth): Required, Auth instance to download and access data.
        """
        if auth.authenticated is True:
            self.auth = auth
            self.s3_fs = None
            self.initial_ts = datetime.datetime.now()
            oauth_profile = "https://urs.earthdata.nasa.gov/profile"
            # sets the initial URS cookie
            self._requests_cookies: Dict[str, Any] = {}
            self.set_requests_session(oauth_profile)
            if pre_authorize:
                # collect cookies from other daacs
                for url in DAAC_TEST_URLS:
                    self.set_requests_session(url)

        else:
            print("Warning: the current session is not authenticated with NASA")
            self.auth = None
        self.running_in_aws = self._am_i_in_aws()

    def _derive_concept_provider(self, concept_id: Optional[str] = None) -> str:
        if concept_id is not None:
            provider = concept_id.split("-")[1]
            return provider
        return ""

    def _derive_daac_provider(self, daac: str) -> Union[str, None]:
        provider = find_provider(daac, True)
        return provider

    def _is_cloud_collection(self, concept_id: List[str]) -> bool:
        collection = DataCollections(self.auth).concept_id(concept_id).get()
        if len(collection) > 0 and "s3-links" in collection[0]["meta"]:
            return True
        return False

    def _own_s3_credentials(self, links: List[Dict[str, Any]]) -> Union[str, None]:
        for link in links:
            if "/s3credentials" in link["URL"]:
                return link["URL"]
        return None

    def _am_i_in_aws(self) -> bool:
        session = self.auth.get_session()
        try:
            # https://docs.aws.amazon.com/AWSEC2/latest/UserGuide/instancedata-data-retrieval.html
            resp = session.get(
                "http://169.254.169.254/latest/meta-data/public-ipv4", timeout=1
            )
        except Exception:
            return False
        if resp.status_code == 200:
            return True
        return False

    def set_requests_session(
        self, url: str, method: str = "get", bearer_token: bool = False
    ) -> None:
        """Sets up a `requests` session with bearer tokens that are used by CMR.
        Mainly used to get the authentication cookies from different DAACs and URS
        This HTTPS session can be used to download granules if we want to use a direct, lower level API

        Parameters:
            url (String): used to test the credentials and populate the class auth cookies
            method (String): HTTP method to test. default: "GET"
            bearer_token (Boolean): if true will be used for authenticated queries on CMR

        Returns:
            fsspec HTTPFileSystem (aiohttp client session)
        """
        if not hasattr(self, "_http_session"):
            self._http_session = self.auth.get_session(bearer_token)

        resp = self._http_session.request(method, url, allow_redirects=True)

        if resp.status_code in [400, 401, 403]:
            new_session = requests.Session()
            resp_req = new_session.request(
                method, url, allow_redirects=True, cookies=self._requests_cookies
            )
            if resp_req.status_code in [400, 401, 403]:
                resp.raise_for_status()
            else:
                self._requests_cookies.update(new_session.cookies.get_dict())
        elif resp.status_code >= 200 and resp.status_code <= 300:
            self._requests_cookies = self._http_session.cookies.get_dict()
        elif resp.status_code >= 500:
            resp.raise_for_status()

    @lru_cache
    def get_s3fs_session(
        self,
        daac: Optional[str] = None,
        concept_id: Optional[str] = None,
        provider: Optional[str] = None,
        endpoint: Optional[str] = None,
    ) -> s3fs.S3FileSystem:
        """
        Returns a s3fs instance for a given cloud provider / DAAC

        Parameters:
            daac: any of the DAACs e.g. NSIDC, PODAAC
            provider: a data provider if we know them, e.g PODAAC -> POCLOUD
            endpoint: pass the URL for the credentials directly
        Returns:
            a s3fs file instance
        """
        if self.auth is not None:
            if not any([concept_id, daac, provider, endpoint]):
                raise ValueError(
                    "At least one of the concept_id, daac, provider or endpoint"
                    "parameters must be specified. "
                )
            if endpoint is not None:
                s3_credentials = self.auth.get_s3_credentials(endpoint=endpoint)
            elif concept_id is not None:
                provider = self._derive_concept_provider(concept_id)
                s3_credentials = self.auth.get_s3_credentials(provider=provider)
            elif daac is not None:
                s3_credentials = self.auth.get_s3_credentials(daac=daac)
            elif provider is not None:
                s3_credentials = self.auth.get_s3_credentials(provider=provider)
            now = datetime.datetime.now()
            delta_minutes = now - self.initial_ts
            # TODO: test this mocking the time or use https://github.com/dbader/schedule
            # if we exceed 1 hour
            if (
                self.s3_fs is None or round(delta_minutes.seconds / 60, 2) > 59
            ) and s3_credentials is not None:
                self.s3_fs = s3fs.S3FileSystem(
                    key=s3_credentials["accessKeyId"],
                    secret=s3_credentials["secretAccessKey"],
                    token=s3_credentials["sessionToken"],
                )
                self.initial_ts = datetime.datetime.now()
            return deepcopy(self.s3_fs)
        else:
            print(
                "A valid Earthdata login instance is required to retrieve S3 credentials"
            )
            return None

    @lru_cache
    def get_fsspec_session(self) -> fsspec.AbstractFileSystem:
        """Returns a fsspec HTTPS session with bearer tokens that are used by CMR.
        This HTTPS session can be used to download granules if we want to use a direct, lower level API

        Returns:
            fsspec HTTPFileSystem (aiohttp client session)
        """
        token = self.auth.token["access_token"]
        client_kwargs = {
            "headers": {"Authorization": f"Bearer {token}"},
            # This is important! if we trust the env end send a bearer token
            # auth will fail!
            "trust_env": False,
        }
        session = fsspec.filesystem("https", client_kwargs=client_kwargs)
        return session

    def get_requests_session(self, bearer_token: bool = True) -> requests.Session:
        """Returns a requests HTTPS session with bearer tokens that are used by CMR.
        This HTTPS session can be used to download granules if we want to use a direct, lower level API

        Parameters:
            bearer_token (Boolean): if true will be used for authenticated queries on CMR

        Returns:
            requests Session
        """
        return self.auth.get_session()

    def open(
        self,
        granules: Union[List[str], List[DataGranule]],
        provider: Optional[str] = None,
        sizes: Optional[List[int]] = None,
    ) -> Union[List[Any], None]:
        """Returns a list of fsspec file-like objects that can be used to access files
        hosted on S3 or HTTPS by third party libraries like xarray.

        Parameters:
            granules (List): a list of granules(DataGranule) instances or list of URLs, e.g. s3://some-granule
        Returns:
            a list of s3fs "file pointers" to s3 files.
        """
        if len(granules):
            return self._open(granules, provider, sizes=sizes)
        print("The granules list is empty, moving on...")
        return None

    @singledispatchmethod
    def _open(
        self,
        granules: Union[List[str], List[DataGranule]],
        provider: Optional[str] = None,
        sizes: Optional[List[int]] = None,
    ) -> Union[List[Any], None]:
        """Returns a list of fsspec file-like objects that can be used to access files
        hosted on S3 or HTTPS by third party libraries like xarray.

        Parameters:
            granules (List): a list of granules(DataGranule) instances or list of URLs, e.g. s3://some-granule
        Returns:
            a list of s3fs "file pointers" to s3 files.
        """
        raise NotImplementedError("granules should be a list of DataGranule or URLs")

    @_open.register
    def _open_granules(
        self,
        granules: List[DataGranule],
        provider: Optional[str] = None,
        threads: Optional[int] = 8,
        sizes: Optional[List[int]] = None,
    ) -> Union[List[Any], None]:
        fileset: List = []
        data_links: List = []
        total_size = round(sum([granule.size() for granule in granules]) / 1024, 2)
        print(f" Opening {len(granules)} granules, approx size: {total_size} GB")

        if self.auth is None:
            print(
                "A valid Earthdata login instance is required to retrieve credentials"
            )
            return None

        if self.running_in_aws:
            if granules[0].cloud_hosted:
                access_method = "direct"
                provider = granules[0]["meta"]["provider-id"]
                # if the data has its own S3 credentials endpoint we'll use it
                endpoint = self._own_s3_credentials(granules[0]["umm"]["RelatedUrls"])
                if endpoint is not None:
                    print(f"using endpoint: {endpoint}")
                    s3_fs = self.get_s3fs_session(endpoint=endpoint)
                else:
                    print(f"using provider: {provider}")
                    s3_fs = self.get_s3fs_session(provider=provider)
            else:
                access_method = "on_prem"
                s3_fs = None

            data_links = list(
                chain.from_iterable(
                    granule.data_links(access=access_method) for granule in granules
                )
            )

            if s3_fs is not None:
                try:
                    fileset = _open_files(
                        data_links=data_links,
                        granules=granules,
                        fs=s3_fs,
                        threads=threads,
                        sizes=sizes,
                    )
                except Exception:
                    print(
                        "An exception occurred while trying to access remote files on S3: "
                        "This may be caused by trying to access the data outside the us-west-2 region"
                        f"Exception: {traceback.format_exc()}"
                    )
                    return None
            else:
                fileset = self._open_urls_https(
                    data_links, granules, threads=threads, sizes=sizes
                )
            return fileset
        else:
            access_method = "on_prem"
            data_links = list(
                chain.from_iterable(
                    granule.data_links(access=access_method) for granule in granules
                )
            )
            fileset = self._open_urls_https(
                data_links, granules, threads=threads, sizes=sizes
            )
            return fileset

    @_open.register
    def _open_urls(
        self,
        granules: List[str],
        provider: Optional[str] = None,
        threads: Optional[int] = 8,
        sizes: Optional[List[int]] = None,
    ) -> Union[List[Any], None]:
        fileset: List = []
        data_links: List = []

        if isinstance(granules[0], str) and (
            granules[0].startswith("s3") or granules[0].startswith("http")
        ):
            # TODO: method to derive the DAAC from url?
            provider = provider
            data_links = granules
        else:
            print(
                f"Schema for {granules[0]} is not recognized, must be an HTTP or S3 URL"
            )
            return None
        if self.auth is None:
            print(
                "A valid Earthdata login instance is required to retrieve S3 credentials"
            )
            return None

        if self.running_in_aws and granules[0].startswith("s3"):
            if provider is not None:
                s3_fs = self.get_s3fs_session(provider=provider)
                if s3_fs is not None:
                    try:
                        fileset = _open_files(
                            data_links=data_links,
                            granules=granules,
                            fs=s3_fs,
                            threads=threads,
                            sizes=sizes,
                        )
                    except Exception:
                        print(
                            "An exception occurred while trying to access remote files on S3: "
                            "This may be caused by trying to access the data outside the us-west-2 region"
                            f"Exception: {traceback.format_exc()}"
                        )
                        return None
                else:
                    print(f"Provider {provider} has no valid cloud credentials")
                return fileset
            else:
                print(
                    "earthaccess cannot derive the DAAC provider from URLs only, a provider is needed e.g. POCLOUD"
                )
                return None
        else:
            if granules[0].startswith("s3"):
                print(
                    "We cannot open S3 links when we are not in-region, try using HTTPS links"
                )
                return None
<<<<<<< HEAD
            fileset = self._open_urls_https(data_links, granules, 8, sizes)
=======
            fileset = self._open_urls_https(data_links, granules, threads)
>>>>>>> 250848da
            return fileset

    def get(
        self,
        granules: Union[List[DataGranule], List[str]],
        local_path: Optional[str] = None,
        provider: Optional[str] = None,
        threads: int = 8,
    ) -> Union[None, List[str]]:
        """Retrieves data granules from a remote storage system.

           * If we run this in the cloud we are moving data from S3 to a cloud compute instance (EC2, AWS Lambda)
           * If we run it outside the us-west-2 region and the data granules are part of a cloud-based
             collection the method will not get any files.
           * If we requests data granules from an on-prem collection the data will be effectively downloaded
             to a local directory.

        Parameters:
            granules: a list of granules(DataGranule) instances or a list of granule links (HTTP)
            local_path: local directory to store the remote data granules
            access: direct or on_prem, if set it will use it for the access method.
            threads: parallel number of threads to use to download the files, adjust as necessary, default = 8

        Returns:
            List of downloaded files
        """
        if local_path is None:
            local_path = os.path.join(
                ".",
                "data",
                f"{datetime.datetime.today().strftime('%Y-%m-%d')}-{uuid4().hex[:6]}",
            )
        if len(granules):
            files = self._get(granules, local_path, provider, threads)
            return files
        else:
            print("List of URLs or DataGranule isntances expected")
            return None

    @singledispatchmethod
    def _get(
        self,
        granules: Union[List[DataGranule], List[str]],
        local_path: str,
        provider: Optional[str] = None,
        threads: int = 8,
    ) -> Union[None, List[str]]:
        """Retrieves data granules from a remote storage system.

           * If we run this in the cloud we are moving data from S3 to a cloud compute instance (EC2, AWS Lambda)
           * If we run it outside the us-west-2 region and the data granules are part of a cloud-based
             collection the method will not get any files.
           * If we requests data granules from an on-prem collection the data will be effectively downloaded
             to a local directory.

        Parameters:
            granules: a list of granules(DataGranule) instances or a list of granule links (HTTP)
            local_path: local directory to store the remote data granules
            access: direct or on_prem, if set it will use it for the access method.
            threads: parallel number of threads to use to download the files, adjust as necessary, default = 8

        Returns:
            None
        """
        print("List of URLs or DataGranule isntances expected")
        return None

    @_get.register
    def _get_urls(
        self,
        granules: List[str],
        local_path: str,
        provider: Optional[str] = None,
        threads: int = 8,
    ) -> Union[None, List[str]]:
        data_links = granules
        downloaded_files: List = []
        if provider is None and self.running_in_aws and "cumulus" in data_links[0]:
            print(
                "earthaccess can't yet guess the provider for cloud collections, "
                "we need to use one from earthaccess.list_cloud_providers()"
            )
            return None
        if self.running_in_aws and data_links[0].startswith("s3"):
            print(f"Accessing cloud dataset using provider: {provider}")
            s3_fs = self.get_s3fs_session(provider=provider)
            # TODO: make this parallel or concurrent
            for file in data_links:
                s3_fs.get(file, local_path)
                file_name = os.path.join(local_path, os.path.basename(file))
                print(f"Downloaded: {file_name}")
                downloaded_files.append(file_name)
            return downloaded_files

        else:
            # if we are not in AWS
            return self._download_onprem_granules(data_links, local_path, threads)

    @_get.register
    def _get_granules(
        self,
        granules: List[DataGranule],
        local_path: str,
        provider: Optional[str] = None,
        threads: int = 8,
    ) -> Union[None, List[str]]:
        data_links: List = []
        downloaded_files: List = []
        provider = granules[0]["meta"]["provider-id"]
        endpoint = self._own_s3_credentials(granules[0]["umm"]["RelatedUrls"])
        cloud_hosted = granules[0].cloud_hosted
        access = "direct" if (cloud_hosted and self.running_in_aws) else "external"
        data_links = list(
            # we are not in region
            chain.from_iterable(
                granule.data_links(access=access, in_region=self.running_in_aws)
                for granule in granules
            )
        )
        total_size = round(sum([granule.size() for granule in granules]) / 1024, 2)
        print(
            f" Getting {len(granules)} granules, approx download size: {total_size} GB"
        )
        if access == "direct":
            if endpoint is not None:
                print(
                    f"Accessing cloud dataset using dataset endpoint credentials: {endpoint}"
                )
                s3_fs = self.get_s3fs_session(endpoint=endpoint)
            else:
                print(f"Accessing cloud dataset using provider: {provider}")
                s3_fs = self.get_s3fs_session(provider=provider)
            # TODO: make this async
            for file in data_links:
                s3_fs.get(file, local_path)
                file_name = os.path.join(local_path, os.path.basename(file))
                print(f"Downloaded: {file_name}")
                downloaded_files.append(file_name)
            return downloaded_files
        else:
            # if the data is cloud based bu we are not in AWS it will be downloaded as if it was on prem
            return self._download_onprem_granules(data_links, local_path, threads)

    def _download_file(self, url: str, directory: str) -> str:
        """
        download a single file from an on-prem location, a DAAC data center.
        :param url: the granule url
        :param directory: local directory
        :returns: local filepath or an exception
        """
        # If the get data link is an Opendap location
        if "opendap" in url and url.endswith(".html"):
            url = url.replace(".html", "")
        local_filename = url.split("/")[-1]
        path = Path(directory) / Path(local_filename)
        local_path = str(path)
        if not os.path.exists(local_path):
            try:
                session = self.auth.get_session()
                with session.get(
                    url,
                    stream=True,
                    allow_redirects=True,
                ) as r:
                    r.raise_for_status()
                    with open(local_path, "wb") as f:
                        # This is to cap memory usage for large files at 1MB per write to disk per thread
                        # https://docs.python-requests.org/en/master/user/quickstart/#raw-response-content
                        shutil.copyfileobj(r.raw, f, length=1024 * 1024)
            except Exception:
                print(f"Error while downloading the file {local_filename}")
                print(traceback.format_exc())
                raise Exception
        else:
            print(f"File {local_filename} already downloaded")
        return local_path

    def _download_onprem_granules(
        self, urls: List[str], directory: str, threads: int = 8
    ) -> List[Any]:
        """
        downloads a list of URLS into the data directory.
        :param urls: list of granule URLs from an on-prem collection
        :param directory: local directory to store the files
        :param threads: parallel number of threads to use to download the files, adjust as necessary, default = 8
        :returns: None
        """
        if urls is None:
            print("The granules didn't provide a valid GET DATA link")
            return None
        if self.auth is None:
            print(
                "We need to be logged into NASA EDL in order to download data granules"
            )
            return []
        if not os.path.exists(directory):
            os.makedirs(directory)

        arguments = [(url, directory) for url in urls]
        results = pqdm(
            arguments,
            self._download_file,
            n_jobs=threads,
            argument_type="args",
        )
        return results

    def _open_urls_https(
        self,
        urls: List[str],
        granules: Union[List[str], List[DataGranule]],
        threads: Optional[int] = 8,
        sizes: Optional[List[int]] = None,
    ) -> List[fsspec.AbstractFileSystem]:
        https_fs = self.get_fsspec_session()
        if https_fs is not None:
            try:
                fileset = _open_files(urls, granules, https_fs, threads, sizes)
            except Exception:
                print(
                    "An exception occurred while trying to access remote files via HTTPS: "
                    f"Exception: {traceback.format_exc()}"
                )
        return fileset<|MERGE_RESOLUTION|>--- conflicted
+++ resolved
@@ -453,11 +453,9 @@
                     "We cannot open S3 links when we are not in-region, try using HTTPS links"
                 )
                 return None
-<<<<<<< HEAD
+
             fileset = self._open_urls_https(data_links, granules, 8, sizes)
-=======
-            fileset = self._open_urls_https(data_links, granules, threads)
->>>>>>> 250848da
+
             return fileset
 
     def get(
