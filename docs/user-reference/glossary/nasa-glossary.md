# NASA EARTHDATA GLOSSARY

<<<<<<< HEAD
Many of the terms used by NASA Earth Observing System Data and Information System (EOSDIS)
are defined in their Earth Observation Data Basics Glossary.

[GLOSSARY](https://www.earthdata.nasa.gov/learn/earth-observation-data-basics/glossary#ed-glossary-c)

We also give some simple definitions for commonly used terms in this documentation below.

Collection: a set of data products or files for the same release of that product,
    data generated during an experiment or campaign.

Granule: the smallest aggregation of data.  It could be an individual scene or swath acquired at a given timestep.  You can think of granules as files.
=======
NASA's Earth Observing System Data and Information System (EOSDIS) maintains a comprehensive glossary of commonly-used data science terms.

To access the NASA Earth Observation Data Basics Glossary, please visit this [page](https://www.earthdata.nasa.gov/learn/earth-observation-data-basics/glossary). This online resource is maintained by NASA and provides accurate and up-to-date information.
>>>>>>> bce9692c
<|MERGE_RESOLUTION|>--- conflicted
+++ resolved
@@ -1,6 +1,5 @@
 # NASA EARTHDATA GLOSSARY
 
-<<<<<<< HEAD
 Many of the terms used by NASA Earth Observing System Data and Information System (EOSDIS)
 are defined in their Earth Observation Data Basics Glossary.
 
@@ -11,9 +10,4 @@
 Collection: a set of data products or files for the same release of that product,
     data generated during an experiment or campaign.
 
-Granule: the smallest aggregation of data.  It could be an individual scene or swath acquired at a given timestep.  You can think of granules as files.
-=======
-NASA's Earth Observing System Data and Information System (EOSDIS) maintains a comprehensive glossary of commonly-used data science terms.
-
-To access the NASA Earth Observation Data Basics Glossary, please visit this [page](https://www.earthdata.nasa.gov/learn/earth-observation-data-basics/glossary). This online resource is maintained by NASA and provides accurate and up-to-date information.
->>>>>>> bce9692c
+Granule: the smallest aggregation of data.  It could be an individual scene or swath acquired at a given timestep.  You can think of granules as files.