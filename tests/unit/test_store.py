--- conflicted
+++ resolved
@@ -208,15 +208,6 @@
                 self.assertEqual(len(downloaded_files), n_files)  # 10 files downloaded
                 self.assertCountEqual(downloaded_files, urls)  # All files accounted for
 
-<<<<<<< HEAD
-    @responses.activate
-    def test_earthaccess_file_getattr(self):
-        fs = fsspec.filesystem("memory")
-        with fs.open("/foo", "wb") as f:
-            earthaccess_file = EarthAccessFile(f, granule="foo")
-            assert f.tell == earthaccess_file.tell
-        fs.store.clear()
-=======
 
 def test_earthaccess_file_getattr():
     fs = fsspec.filesystem("memory")
@@ -224,7 +215,6 @@
         earthaccess_file = EarthAccessFile(f, granule="foo")
         assert f.tell == earthaccess_file.tell
     fs.store.clear()
->>>>>>> c6adf729
 
 
 @pytest.mark.parametrize(
