--- conflicted
+++ resolved
@@ -208,7 +208,6 @@
                 self.assertEqual(len(downloaded_files), n_files)  # 10 files downloaded
                 self.assertCountEqual(downloaded_files, urls)  # All files accounted for
 
-<<<<<<< HEAD
     @responses.activate
     def test_earthaccess_file_getattr(self):
         fs = fsspec.filesystem("memory")
@@ -216,18 +215,7 @@
             earthaccess_file = EarthAccessFile(f, granule="foo")
             assert f.tell == earthaccess_file.tell
         fs.store.clear()
-=======
-
-@pytest.mark.xfail(
-    reason="Expected failure: Reproduces a bug (#610) that has not yet been fixed."
-)
-def test_earthaccess_file_getattr():
-    fs = fsspec.filesystem("memory")
-    with fs.open("/foo", "wb") as f:
-        earthaccess_file = EarthAccessFile(f, granule="foo")  # type: ignore
-        assert f.tell() == earthaccess_file.tell()
-    # cleanup
-    fs.store.clear()
+
 
 
 @pytest.mark.parametrize(
@@ -277,5 +265,4 @@
     assert kwargs["block_size"] == expected_block_size or (
         isinstance(expected_block_size, float)
         and abs(kwargs["block_size"] - expected_block_size) < 1e5
-    )
->>>>>>> b0051d7b
+    )