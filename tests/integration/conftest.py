--- conflicted
+++ resolved
@@ -26,16 +26,6 @@
         # want to defer to original pytest behavior.
         return
 
-<<<<<<< HEAD
-    if session.testscollected == 0:
-        raise RuntimeError(
-            "Failed to initialize tests. Couldn't calculate acceptable failure rate"
-            " because no tests were collected."
-            " This can happen if credential envvars are not populated."
-        )
-
-=======
->>>>>>> c2ed7f9b
     failure_rate = (100.0 * session.testsfailed) / session.testscollected
     if failure_rate <= ACCEPTABLE_FAILURE_RATE:
         session.exitstatus = 99