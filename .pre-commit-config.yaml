--- conflicted
+++ resolved
@@ -35,11 +35,7 @@
       - id: ruff-format
 
   - repo: https://github.com/astral-sh/uv-pre-commit
-<<<<<<< HEAD
-    rev: "0.5.4"
-=======
     rev: "0.5.5"
->>>>>>> ffbfddd9
     hooks:
       - id: uv-lock
 
