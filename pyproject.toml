--- conflicted
+++ resolved
@@ -38,16 +38,13 @@
 fsspec = ">=2022.1"
 tinynetrc = "^1.3.1"
 multimethod = ">=1.8"
-<<<<<<< HEAD
-geopandas = {version = ">=0.13.2", extras = ["shapely", "matplotlib", "ipyleaflet", "ipywidgets"]}
-shapely = ">=2.0.2,<3.0.0"
-=======
+geopandas = {version = ">=0.13.2", optional = true }
 kerchunk = { version = ">=0.1.2", optional = true }
 dask = { version = ">=2022.1.0", optional = true }
->>>>>>> 1a45326c
 
 [tool.poetry.extras]
 kerchunk = ["kerchunk", "dask"]
+geopandas = ["geopandas", "matplotlib", "ipywidgets", "shapely"]
 
 [tool.poetry.dev-dependencies]
 python-magic = ">=0.4"
