--- conflicted
+++ resolved
@@ -41,11 +41,8 @@
 fsspec = ">=2022.11"
 tinynetrc = "^1.3.1"
 multimethod = ">=1.8"
-<<<<<<< HEAD
 geopandas = {version = ">=0.13.2", optional = true }
-=======
 python-dateutil = ">=2.8.2"
->>>>>>> 1d0334d4
 kerchunk = { version = ">=0.1.2", optional = true }
 dask = { version = ">=2022.1.0", optional = true }
 
